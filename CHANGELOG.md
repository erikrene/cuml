# cuML 0.14.0 (Date TBD)

## New Features
- PR #1994: Support for distributed OneHotEncoder
- PR #1892: One hot encoder implementation with cupy
- PR #1655: Adds python bindings for homogeneity score
- PR #1704: Adds python bindings for completeness score
- PR #1687: Adds python bindings for mutual info score
- PR #1980: prim: added a new write-only unary op prim
- PR #1867: C++: add logging interface support in cuML based spdlog
- PR #1902: Multi class inference in FIL C++ and importing multi-class forests from treelite
- PR #1906: UMAP MNMG
- PR #2067: python: wrap logging interface in cython
- PR #2083: Added dtype, order, and use_full_low_rank to MNMG `make_regression`
- PR #2074: SG and MNMG `make_classification`
- PR #2127: Added order to SG `make_blobs`, and switch from C++ to cupy based implementation
- PR #2057: Weighted k-means
- PR #2256: Add a `make_arima` generator
- PR #2245: ElasticNet, Lasso and Coordinate Descent MNMG
- PR #2242: Pandas input support with output as NumPy arrays by default

## Improvements
- PR #1931: C++: enabled doxygen docs for all of the C++ codebase
- PR #1944: Support for dask_cudf.core.Series in _extract_partitions
- PR #1947: Cleaning up cmake
- PR #1927: Use Cython's `new_build_ext` (if available)
- PR #1946: Removed zlib dependency from cmake
- PR #1988: C++: cpp bench refactor
- PR #1873: Remove usage of nvstring and nvcat from LabelEncoder
- PR #1968: Update SVC SVR with cuML Array
- PR #1972: updates to our flow to use conda-forge's clang and clang-tools packages
- PR #1974: Reduce ARIMA testing time
- PR #1984: Enable Ninja build
- PR #1985: C++ UMAP parametrizable tests
- PR #2005: Adding missing algorithms to cuml benchmarks and notebook
- PR #2016: Add capability to setup.py and build.sh to fully clean all cython build files and artifacts
- PR #2044: A cuda-memcheck helper wrapper for devs
- PR #2018: Using `cuml.dask.part_utils.extract_partitions` and removing similar, duplicated code
- PR #2019: Enable doxygen build in our nightly doc build CI script
- PR #1996: Cythonize in parallel
- PR #2032: Reduce number of tests for MBSGD to improve CI running time
- PR #2031: Encapsulating UCX-py interactions in singleton
- PR #2029: Add C++ ARIMA log-likelihood benchmark
- PR #2085: Convert TSNE to use CumlArray
- PR #2051: Reduce the time required to run dask pca and dask tsvd tests
- PR #1981: Using CumlArray in kNN and DistributedDataHandler in dask kNN
- PR #2053: Introduce verbosity level in C++ layer instead of boolean `verbose` flag
- PR #2047: Make internal streams non-blocking w.r.t. NULL stream
- PR #2048: Random forest testing speedup
- PR #2058: Use CumlArray in Random Projection
- PR #2068: Updating knn class probabilities to use make_monotonic instead of binary search
- PR #2062: Adding random state to UMAP mnmg tests
- PR #2064: Speed-up K-Means test
- PR #2015: Renaming .h to .cuh in solver, dbscan and svm
- PR #2080: Improved import of sparse FIL forests from treelite
- PR #2090: Upgrade C++ build to C++14 standard
- PR #2089: CI: enabled cuda-memcheck on ml-prims unit-tests during nightly build
- PR #2128: Update Dask RF code to reduce the time required for GPU predict to run
- PR #2125: Build infrastructure to use RAFT
- PR #2131: Update Dask RF fit to use DistributedDataHandler
- PR #2055: Update the metrics notebook to use important cuML models
- PR #2095: Improved import of src_prims/utils.h, making it less ambiguous
- PR #2118: Updating SGD & mini-batch estimators to use CumlArray
- PR #2120: Speeding up dask RandomForest tests
- PR #1883: Use CumlArray in ARIMA
- PR #877: Adding definition of done criteria to wiki
- PR #2135: A few optimizations to UMAP fuzzy simplicial set
- PR #1914: Change the meaning of ARIMA's intercept to match the literature
- PR #2098: Renaming .h to .cuh in decision_tree, glm, pca
- PR #2150: Remove deprecated RMM calls in RMM allocator adapter
- PR #2146: Remove deprecated kalman filter
- PR #2151: Add pytest duration and pytest timeout
- PR #2156: Add Docker 19 support to local gpuci build
- PR #2178: Reduce duplicated code in RF
- PR #2124: Expand tutorial docs and sample notebook
- PR #2175: Allow CPU-only and dataset params for benchmark sweeps
- PR #2186: Refactor cython code to build OPG structs in common utils file
- PR #2180: Add fully single GPU singlegpu python build
- PR #2187: CMake improvements to manage conda environment dependencies
- PR #2185: Add has_sklearn function and use it in datasets/classification.
- PR #2193: Order-independent local shuffle in `cuml.dask.make_regression`
- PR #2204: Update python layer to use the logger interface
- PR #2184: Refoctor headers for holtwinters, rproj, tsvd, tsne, umap
- PR #2199: Remove unncessary notebooks
- PR #2195: Separating fit and transform calls in SG, MNMG PCA to save transform array memory consumption
- PR #2201: Re-enabling UMAP repro tests
- PR #2132: Add SVM C++ benchmarks
- PR #2196: Updates to benchmarks. Moving notebook
- PR #2208: Coordinate Descent, Lasso and ElasticNet CumlArray updates
- PR #2210: Updating KNN tests to evaluate multiple index partitions
- PR #2205: Use timeout to add 2 hour hard limit to dask tests
- PR #2212: Improve DBScan batch count / memory estimation
- PR #2214: Remove utils folder and refactor to common folder
- PR #2220: Final refactoring of all src_prims header files following rules as specified in #1675
- PR #2225: input_to_cuml_array keep order option, test updates and cleanup
- PR #2244: Re-enable slow ARIMA tests as stress tests
- PR #2231: Using OPG structs from `cuml.common` in decomposition algorithms
- PR #2259: Add CumlArray support to Naive Bayes
- PR #2252: Add benchmark for the Gram matrix prims
<<<<<<< HEAD
- PR #2269: Add docs targets to build.sh and fix python cuml.common docs
=======
- PR #2272: Add docs build.sh script to repository
>>>>>>> 5b35a6ea

## Bug Fixes
- PR #1939: Fix syntax error in cuml.common.array
- PR #1941: Remove c++ cuda flag that was getting duplicated in CMake
- PR #1971: python: Correctly honor --singlegpu option and CUML_BUILD_PATH env variable
- PR #1969: Update libcumlprims to 0.14
- PR #1973: Add missing mg files for setup.py --singlegpu flag
- PR #1993: Set `umap_transform_reproducibility` tests to xfail
- PR #2004: Refactoring the arguments to `plant()` call
- PR #2017: Fixing memory issue in weak cc prim
- PR #2028: Skipping UMAP knn reproducibility tests until we figure out why its failing in CUDA 10.2
- PR #2024: Fixed cuda-memcheck errors with sample-without-replacement prim
- PR #1540: prims: support for custom math-type used for computation inside adjusted rand index prim
- PR #2077: dask-make blobs arguments to match sklearn
- PR #2059: Make all Scipy imports conditional
- PR #2078: Ignore negative cache indices in get_vecs
- PR #2084: Fixed cuda-memcheck errors with COO unit-tests
- PR #2087: Fixed cuda-memcheck errors with dispersion prim
- PR #2096: Fixed syntax error with nightly build command for memcheck unit-tests
- PR #2115: Fixed contingency matrix prim unit-tests for computing correct golden values
- PR #2107: Fix PCA transform
- PR #2109: input_to_cuml_array __cuda_array_interface__ bugfix
- PR #2117: cuDF __array__ exception small fixes
- PR #2139: CumlArray for adjusted_rand_score
- PR #2140: Returning self in fit model functions
- PR #2144: Remove GPU arch < 60 from CMake build
- PR #2153: Added missing namespaces to some Decision Tree files
- PR #2155: C++: fix doxygen build break
- PR #2161: Replacing depreciated bruteForceKnn
- PR #2162: Use stream in transpose prim
- PR #2165: Fit function test correction
- PR #2166: Fix handling of temp file in RF pickling
- PR #2176: C++: fix for adjusted rand index when input array is all zeros
- PR #2179: Fix clang tools version in libcuml recipe
- PR #2183: Fix RAFT in nightly package
- PR #2191: Fix placement of SVM parameter documentation and add examples
- PR #2212: Fix DBScan results (no propagation of labels through border points)
- PR #2217: Fix opg_utils naming to fix singlegpu build
- PR #2223: Fix bug in ARIMA C++ benchmark
- PR #2224: Temporary fix for CI until new Dask version is released
- PR #2228: Update to use __reduce_ex__ in CumlArray to override cudf.Buffer
- PR #2249: Fix bug in UMAP continuous target metrics
- PR #2258: Fix doxygen build break
- PR #2255: Set random_state for train_test_split function in dask RF
- PR #2274: Fix parameter name verbose to verbosity in mnmg OneHotEncoder

# cuML 0.13.0 (Date TBD)

## New Features
- PR #1777: Python bindings for entropy
- PR #1742: Mean squared error implementation with cupy
- PR #1817: Confusion matrix implementation with cupy (SNSG and MNMG)
- PR #1766: Mean absolute error implementation with cupy
- PR #1766: Mean squared log error implementation with cupy
- PR #1635: cuML Array shim and configurable output added to cluster methods
- PR #1586: Seasonal ARIMA
- PR #1683: cuml.dask make_regression
- PR #1689: Add framework for cuML Dask serializers
- PR #1709: Add `decision_function()` and `predict_proba()` for LogisticRegression
- PR #1714: Add `print_env.sh` file to gather important environment details
- PR #1750: LinearRegression CumlArray for configurable output
- PR #1814: ROC AUC score implementation with cupy
- PR #1767: Single GPU decomposition models configurable output
- PR #1646: Using FIL to predict in MNMG RF
- PR #1778: Make cuML Handle picklable
- PR #1738: cuml.dask refactor beginning and dask array input option for OLS, Ridge and KMeans
- PR #1874: Add predict_proba function to RF classifier
- PR #1815: Adding KNN parameter to UMAP
- PR #1978: Adding `predict_proba` function to dask RF

## Improvements
- PR #1644: Add `predict_proba()` for FIL binary classifier
- PR #1620: Pickling tests now automatically finds all model classes inheriting from cuml.Base
- PR #1637: Update to newer treelite version with XGBoost 1.0 compatibility
- PR #1632: Fix MBSGD models inheritance, they now inherits from cuml.Base
- PR #1628: Remove submodules from cuML
- PR #1755: Expose the build_treelite function for python
- PR #1649: Add the fil_sparse_format variable option to RF API
- PR #1647: storage_type=AUTO uses SPARSE for large models
- PR #1668: Update the warning statement thrown in RF when the seed is set but n_streams is not 1
- PR #1662: use of direct cusparse calls for coo2csr, instead of depending on nvgraph
- PR #1747: C++: dbscan performance improvements and cleanup
- PR #1697: Making trustworthiness batchable and using proper workspace
- PR #1721: Improving UMAP pytests
- PR #1717: Call `rmm_cupy_allocator` for CuPy allocations
- PR #1718: Import `using_allocator` from `cupy.cuda`
- PR #1723: Update RF Classifier to throw an exception for multi-class pickling
- PR #1726: Decorator to allocate CuPy arrays with RMM
- PR #1719: UMAP random seed reproducibility
- PR #1748: Test serializing `CumlArray` objects
- PR #1776: Refactoring pca/tsvd distributed
- PR #1762: Update CuPy requirement to 7
- PR #1768: C++: Different input and output types for add and subtract prims
- PR #1790: Add support for multiple seeding in k-means++
- PR #1805: Adding new Dask cuda serializers to naive bayes + a trivial perf update
- PR #1812: C++: bench: UMAP benchmark cases added
- PR #1795: Add capability to build CumlArray from bytearray/memoryview objects
- PR #1824: C++: improving the performance of UMAP algo
- PR #1816: Add ARIMA notebook
- PR #1856: Update docs for 0.13
- PR #1827: Add HPO demo Notebook
- PR #1825: `--nvtx` option in `build.sh`
- PR #1847: Update XGBoost version for CI
- PR #1837: Simplify cuML Array construction
- PR #1848: Rely on subclassing for cuML Array serialization
- PR #1866: Minimizing client memory pressure on Naive Bayes
- PR #1788: Removing complexity bottleneck in S-ARIMA
- PR #1873: Remove usage of nvstring and nvcat from LabelEncoder
- PR #1891: Additional improvements to naive bayes tree reduction

## Bug Fixes
- PR #1835 : Fix calling default RF Classification always
- PT #1904: replace cub sort
- PR #1833: Fix depth issue in shallow RF regression estimators
- PR #1770: Warn that KalmanFilter is deprecated
- PR #1775: Allow CumlArray to work with inputs that have no 'strides' in array interface
- PR #1594: Train-test split is now reproducible
- PR #1590: Fix destination directory structure for run-clang-format.py
- PR #1611: Fixing pickling errors for KNN classifier and regressor
- PR #1617: Fixing pickling issues for SVC and SVR
- PR #1634: Fix title in KNN docs
- PR #1627: Adding a check for multi-class data in RF classification
- PR #1654: Skip treelite patch if its already been applied
- PR #1661: Fix nvstring variable name
- PR #1673: Using struct for caching dlsym state in communicator
- PR #1659: TSNE - introduce 'convert_dtype' and refactor class attr 'Y' to 'embedding_'
- PR #1672: Solver 'svd' in Linear and Ridge Regressors when n_cols=1
- PR #1670: Lasso & ElasticNet - cuml Handle added
- PR #1671: Update for accessing cuDF Series pointer
- PR #1652: Support XGBoost 1.0+ models in FIL
- PR #1702: Fix LightGBM-FIL validation test
- PR #1701: test_score kmeans test passing with newer cupy version
- PR #1706: Remove multi-class bug from QuasiNewton
- PR #1699: Limit CuPy to <7.2 temporarily
- PR #1708: Correctly deallocate cuML handles in Cython
- PR #1730: Fixes to KF for test stability (mainly in CUDA 10.2)
- PR #1729: Fixing naive bayes UCX serialization problem in fit()
- PR #1749: bug fix rf classifier/regressor on seg fault in bench
- PR #1751: Updated RF documentation
- PR #1765: Update the checks for using RF GPU predict
- PR #1787: C++: unit-tests to check for RF accuracy. As well as a bug fix to improve RF accuracy
- PR #1793: Updated fil pyx to solve memory leakage issue
- PR #1810: Quickfix - chunkage in dask make_regression
- PR #1842: DistributedDataHandler not properly setting 'multiple'
- PR #1849: Critical fix in ARIMA initial estimate
- PR #1851: Fix for cuDF behavior change for multidimensional arrays
- PR #1852: Remove Thrust warnings
- PR #1868: Turning off IPC caching until it is fixed in UCX-py/UCX
- PR #1876: UMAP exponential decay parameters fix
- PR #1887: Fix hasattr for missing attributes on base models
- PR #1877: Remove resetting index in shuffling in train_test_split
- PR #1893: Updating UCX in comms to match current UCX-py
- PR #1888: Small train_test_split test fix
- PR #1899: Fix dask `extract_partitions()`, remove transformation as instance variable in PCA and TSVD and match sklearn APIs
- PR #1920: Temporarily raising threshold for UMAP reproducibility tests
- PR #1918: Create memleak fixture to skip memleak tests in CI for now
- PR #1926: Update batch matrix test margins
- PR #1925: Fix failing dask tests
- PR #1936: Update DaskRF regression test to xfail
- PR #1932: Isolating cause of make_blobs failure
- PR #1951: Dask Random forest regression CPU predict bug fix
- PR #1948: Adjust BatchedMargin margin and disable tests temporarily
- PR #1950: Fix UMAP test failure



# cuML 0.12.0 (04 Feb 2020)

## New Features
- PR #1483: prims: Fused L2 distance and nearest-neighbor prim
- PR #1494: bench: ml-prims benchmark
- PR #1514: bench: Fused L2 NN prim benchmark
- PR #1411: Cython side of MNMG OLS
- PR #1520: Cython side of MNMG Ridge Regression
- PR #1516: Suppor Vector Regression (epsilon-SVR)

## Improvements
- PR #1638: Update cuml/docs/README.md
- PR #1468: C++: updates to clang format flow to make it more usable among devs
- PR #1473: C++: lazy initialization of "costly" resources inside cumlHandle
- PR #1443: Added a new overloaded GEMM primitive
- PR #1489: Enabling deep trees using Gather tree builder
- PR #1463: Update FAISS submodule to 1.6.1
- PR #1488: Add codeowners
- PR #1432: Row-major (C-style) GPU arrays for benchmarks
- PR #1490: Use dask master instead of conda package for testing
- PR #1375: Naive Bayes & Distributed Naive Bayes
- PR #1377: Add GPU array support for FIL benchmarking
- PR #1493: kmeans: add tiling support for 1-NN computation and use fusedL2-1NN prim for L2 distance metric
- PR #1532: Update CuPy to >= 6.6 and allow 7.0
- PR #1528: Re-enabling KNN using dynamic library loading for UCX in communicator
- PR #1545: Add conda environment version updates to ci script
- PR #1541: Updates for libcudf++ Python refactor
- PR #1555: FIL-SKL, an SKLearn-based benchmark for FIL
- PR #1537: Improve pickling and scoring suppport for many models to support hyperopt
- PR #1551: Change custom kernel to cupy for col/row order transform
- PR #1533: C++: interface header file separation for SVM
- PR #1560: Helper function to allocate all new CuPy arrays with RMM memory management
- PR #1570: Relax nccl in conda recipes to >=2.4 (matching CI)
- PR #1578: Add missing function information to the cuML documenataion
- PR #1584: Add has_scipy utility function for runtime check
- PR #1583: API docs updates for 0.12
- PR #1591: Updated FIL documentation

## Bug Fixes
- PR #1470: Documentation: add make_regression, fix ARIMA section
- PR #1482: Updated the code to remove sklearn from the mbsgd stress test
- PR #1491: Update dev environments for 0.12
- PR #1512: Updating setup_cpu() in SpeedupComparisonRunner
- PR #1498: Add build.sh to code owners
- PR #1505: cmake: added correct dependencies for prims-bench build
- PR #1534: Removed TODO comment in create_ucp_listeners()
- PR #1548: Fixing umap extra unary op in knn graph
- PR #1547: Fixing MNMG kmeans score. Fixing UMAP pickling before fit(). Fixing UMAP test failures.
- PR #1557: Increasing threshold for kmeans score
- PR #1562: Increasing threshold even higher
- PR #1564: Fixed a typo in function cumlMPICommunicator_impl::syncStream
- PR #1569: Remove Scikit-learn exception and depedenncy in SVM
- PR #1575: Add missing dtype parameter in call to strides to order for CuPy 6.6 code path
- PR #1574: Updated the init file to include SVM
- PR #1589: Fixing the default value for RF and updating mnmg predict to accept cudf
- PR #1601: Fixed wrong datatype used in knn voting kernel

# cuML 0.11.0 (11 Dec 2019)

## New Features

- PR #1295: Cython side of MNMG PCA
- PR #1218: prims: histogram prim
- PR #1129: C++: Separate include folder for C++ API distribution
- PR #1282: OPG KNN MNMG Code (disabled for 0.11)
- PR #1242: Initial implementation of FIL sparse forests
- PR #1194: Initial ARIMA time-series modeling support.
- PR #1286: Importing treelite models as FIL sparse forests
- PR #1285: Fea minimum impurity decrease RF param
- PR #1301: Add make_regression to generate regression datasets
- PR #1322: RF pickling using treelite, protobuf and FIL
- PR #1332: Add option to cuml.dask make_blobs to produce dask array
- PR #1307: Add RF regression benchmark
- PR #1327: Update the code to build treelite with protobuf
- PR #1289: Add Python benchmarking support for FIL
- PR #1371: Cython side of MNMG tSVD
- PR #1386: Expose SVC decision function value

## Improvements
- PR #1170: Use git to clone subprojects instead of git submodules
- PR #1239: Updated the treelite version
- PR #1225: setup.py clone dependencies like cmake and correct include paths
- PR #1224: Refactored FIL to prepare for sparse trees
- PR #1249: Include libcuml.so C API in installed targets
- PR #1259: Conda dev environment updates and use libcumlprims current version in CI
- PR #1277: Change dependency order in cmake for better printing at compile time
- PR #1264: Add -s flag to GPU CI pytest for better error printing
- PR #1271: Updated the Ridge regression documentation
- PR #1283: Updated the cuMl docs to include MBSGD and adjusted_rand_score
- PR #1300: Lowercase parameter versions for FIL algorithms
- PR #1312: Update CuPy to version 6.5 and use conda-forge channel
- PR #1336: Import SciKit-Learn models into FIL
- PR #1314: Added options needed for ASVDb output (CUDA ver, etc.), added option
  to select algos
- PR #1335: Options to print available algorithms and datasets
  in the Python benchmark
- PR #1338: Remove BUILD_ABI references in CI scripts
- PR #1340: Updated unit tests to uses larger dataset
- PR #1351: Build treelite temporarily for GPU CI testing of FIL Scikit-learn
  model importing
- PR #1367: --test-split benchmark parameter for train-test split
- PR #1360: Improved tests for importing SciKit-Learn models into FIL
- PR #1368: Add --num-rows benchmark command line argument
- PR #1351: Build treelite temporarily for GPU CI testing of FIL Scikit-learn model importing
- PR #1366: Modify train_test_split to use CuPy and accept device arrays
- PR #1258: Documenting new MPI communicator for multi-node multi-GPU testing
- PR #1345: Removing deprecated should_downcast argument
- PR #1362: device_buffer in UMAP + Sparse prims
- PR #1376: AUTO value for FIL algorithm
- PR #1408: Updated pickle tests to delete the pre-pickled model to prevent pointer leakage
- PR #1357: Run benchmarks multiple times for CI
- PR #1382: ARIMA optimization: move functions to C++ side
- PR #1392: Updated RF code to reduce duplication of the code
- PR #1444: UCX listener running in its own isolated thread
- PR #1445: Improved performance of FIL sparse trees
- PR #1431: Updated API docs
- PR #1441: Remove unused CUDA conda labels
- PR #1439: Match sklearn 0.22 default n_estimators for RF and fix test errors
- PR #1461: Add kneighbors to API docs

## Bug Fixes
- PR #1281: Making rng.h threadsafe
- PR #1212: Fix cmake git cloning always running configure in subprojects
- PR #1261: Fix comms build errors due to cuml++ include folder changes
- PR #1267: Update build.sh for recent change of building comms in main CMakeLists
- PR #1278: Removed incorrect overloaded instance of eigJacobi
- PR #1302: Updates for numba 0.46
- PR #1313: Updated the RF tests to set the seed and n_streams
- PR #1319: Using machineName arg passed in instead of default for ASV reporting
- PR #1326: Fix illegal memory access in make_regression (bounds issue)
- PR #1330: Fix C++ unit test utils for better handling of differences near zero
- PR #1342: Fix to prevent memory leakage in Lasso and ElasticNet
- PR #1337: Fix k-means init from preset cluster centers
- PR #1354: Fix SVM gamma=scale implementation
- PR #1344: Change other solver based methods to create solver object in init
- PR #1373: Fixing a few small bugs in make_blobs and adding asserts to pytests
- PR #1361: Improve SMO error handling
- PR #1384: Lower expectations on batched matrix tests to prevent CI failures
- PR #1380: Fix memory leaks in ARIMA
- PR #1391: Lower expectations on batched matrix tests even more
- PR #1394: Warning added in svd for cuda version 10.1
- PR #1407: Resolved RF predict issues and updated RF docstring
- PR #1401: Patch for lbfgs solver for logistic regression with no l1 penalty
- PR #1416: train_test_split numba and rmm device_array output bugfix
- PR #1419: UMAP pickle tests are using wrong n_neighbors value for trustworthiness
- PR #1438: KNN Classifier to properly return Dataframe with Dataframe input
- PR #1425: Deprecate seed and use random_state similar to Scikit-learn in train_test_split
- PR #1458: Add joblib as an explicit requirement
- PR #1474: Defer knn mnmg to 0.12 nightly builds and disable ucx-py dependency

# cuML 0.10.0 (16 Oct 2019)

## New Features
- PR #1148: C++ benchmark tool for c++/CUDA code inside cuML
- PR #1071: Selective eigen solver of cuSolver
- PR #1073: Updating RF wrappers to use FIL for GPU accelerated prediction
- PR #1104: CUDA 10.1 support
- PR #1113: prims: new batched make-symmetric-matrix primitive
- PR #1112: prims: new batched-gemv primitive
- PR #855: Added benchmark tools
- PR #1149 Add YYMMDD to version tag for nightly conda packages
- PR #892: General Gram matrices prim
- PR #912: Support Vector Machine
- PR #1274: Updated the RF score function to use GPU predict

## Improvements
- PR #961: High Peformance RF; HIST algo
- PR #1028: Dockerfile updates after dir restructure. Conda env yaml to add statsmodels as a dependency
- PR #1047: Consistent OPG interface for kmeans, based on internal libcumlprims update
- PR #763: Add examples to train_test_split documentation
- PR #1093: Unified inference kernels for different FIL algorithms
- PR #1076: Paying off some UMAP / Spectral tech debt.
- PR #1086: Ensure RegressorMixin scorer uses device arrays
- PR #1110: Adding tests to use default values of parameters of the models
- PR #1108: input_to_host_array function in input_utils for input processing to host arrays
- PR #1114: K-means: Exposing useful params, removing unused params, proxying params in Dask
- PR #1138: Implementing ANY_RANK semantics on irecv
- PR #1142: prims: expose separate InType and OutType for unaryOp and binaryOp
- PR #1115: Moving dask_make_blobs to cuml.dask.datasets. Adding conversion to dask.DataFrame
- PR #1136: CUDA 10.1 CI updates
- PR #1135: K-means: add boundary cases for kmeans||, support finer control with convergence
- PR #1163: Some more correctness improvements. Better verbose printing
- PR #1165: Adding except + in all remaining cython
- PR #1186: Using LocalCUDACluster Pytest fixture
- PR #1173: Docs: Barnes Hut TSNE documentation
- PR #1176: Use new RMM API based on Cython
- PR #1219: Adding custom bench_func and verbose logging to cuml.benchmark
- PR #1247: Improved MNMG RF error checking

## Bug Fixes

- PR #1231: RF respect number of cuda streams from cuml handle
- PR #1230: Rf bugfix memleak in regression
- PR #1208: compile dbscan bug
- PR #1016: Use correct libcumlprims version in GPU CI
- PR #1040: Update version of numba in development conda yaml files
- PR #1043: Updates to accomodate cuDF python code reorganization
- PR #1044: Remove nvidia driver installation from ci/cpu/build.sh
- PR #991: Barnes Hut TSNE Memory Issue Fixes
- PR #1075: Pinning Dask version for consistent CI results
- PR #990: Barnes Hut TSNE Memory Issue Fixes
- PR #1066: Using proper set of workers to destroy nccl comms
- PR #1072: Remove pip requirements and setup
- PR #1074: Fix flake8 CI style check
- PR #1087: Accuracy improvement for sqrt/log in RF max_feature
- PR #1088: Change straggling numba python allocations to use RMM
- PR #1106: Pinning Distributed version to match Dask for consistent CI results
- PR #1116: TSNE CUDA 10.1 Bug Fixes
- PR #1132: DBSCAN Batching Bug Fix
- PR #1162: DASK RF random seed bug fix
- PR #1164: Fix check_dtype arg handling for input_to_dev_array
- PR #1171: SVM prediction bug fix
- PR #1177: Update dask and distributed to 2.5
- PR #1204: Fix SVM crash on Turing
- PR #1199: Replaced sprintf() with snprintf() in THROW()
- PR #1205: Update dask-cuda in yml envs
- PR #1211: Fixing Dask k-means transform bug and adding test
- PR #1236: Improve fix for SMO solvers potential crash on Turing
- PR #1251: Disable compiler optimization for CUDA 10.1 for distance prims
- PR #1260: Small bugfix for major conversion in input_utils
- PR #1276: Fix float64 prediction crash in test_random_forest

# cuML 0.9.0 (21 Aug 2019)

## New Features

- PR #894: Convert RF to treelite format
- PR #826: Jones transformation of params for ARIMA models timeSeries ml-prim
- PR #697: Silhouette Score metric ml-prim
- PR #674: KL Divergence metric ml-prim
- PR #787: homogeneity, completeness and v-measure metrics ml-prim
- PR #711: Mutual Information metric ml-prim
- PR #724: Entropy metric ml-prim
- PR #766: Expose score method based on inertia for KMeans
- PR #823: prims: cluster dispersion metric
- PR #816: Added inverse_transform() for LabelEncoder
- PR #789: prims: sampling without replacement
- PR #813: prims: Col major istance prim
- PR #635: Random Forest & Decision Tree Regression (Single-GPU)
- PR #819: Forest Inferencing Library (FIL)
- PR #829: C++: enable nvtx ranges
- PR #835: Holt-Winters algorithm
- PR #837: treelite for decision forest exchange format
- PR #871: Wrapper for FIL
- PR #870: make_blobs python function
- PR #881: wrappers for accuracy_score and adjusted_rand_score functions
- PR #840: Dask RF classification and regression
- PR #870: make_blobs python function
- PR #879: import of treelite models to FIL
- PR #892: General Gram matrices prim
- PR #883: Adding MNMG Kmeans
- PR #930: Dask RF
- PR #882: TSNE - T-Distributed Stochastic Neighbourhood Embedding
- PR #624: Internals API & Graph Based Dimensionality Reductions Callback
- PR #926: Wrapper for FIL
- PR #994: Adding MPI comm impl for testing / benchmarking MNMG CUDA
- PR #960: Enable using libcumlprims for MG algorithms/prims

## Improvements
- PR #822: build: build.sh update to club all make targets together
- PR #807: Added development conda yml files
- PR #840: Require cmake >= 3.14
- PR #832: Stateless Decision Tree and Random Forest API
- PR #857: Small modifications to comms for utilizing IB w/ Dask
- PR #851: Random forest Stateless API wrappers
- PR #865: High Performance RF
- PR #895: Pretty prints arguments!
- PR #920: Add an empty marker kernel for tracing purposes
- PR #915: syncStream added to cumlCommunicator
- PR #922: Random Forest support in FIL
- PR #911: Update headers to credit CannyLabs BH TSNE implementation
- PR #918: Streamline CUDA_REL environment variable
- PR #924: kmeans: updated APIs to be stateless, refactored code for mnmg support
- PR #950: global_bias support in FIL
- PR #773: Significant improvements to input checking of all classes and common input API for Python
- PR #957: Adding docs to RF & KMeans MNMG. Small fixes for release
- PR #965: Making dask-ml a hard dependency
- PR #976: Update api.rst for new 0.9 classes
- PR #973: Use cudaDeviceGetAttribute instead of relying on cudaDeviceProp object being passed
- PR #978: Update README for 0.9
- PR #1009: Fix references to notebooks-contrib
- PR #1015: Ability to control the number of internal streams in cumlHandle_impl via cumlHandle
- PR #1175: Add more modules to docs ToC

## Bug Fixes

- PR #923: Fix misshapen level/trend/season HoltWinters output
- PR #831: Update conda package dependencies to cudf 0.9
- PR #772: Add missing cython headers to SGD and CD
- PR #849: PCA no attribute trans_input_ transform bug fix
- PR #869: Removing incorrect information from KNN Docs
- PR #885: libclang installation fix for GPUCI
- PR #896: Fix typo in comms build instructions
- PR #921: Fix build scripts using incorrect cudf version
- PR #928: TSNE Stability Adjustments
- PR #934: Cache cudaDeviceProp in cumlHandle for perf reasons
- PR #932: Change default param value for RF classifier
- PR #949: Fix dtype conversion tests for unsupported cudf dtypes
- PR #908: Fix local build generated file ownerships
- PR #983: Change RF max_depth default to 16
- PR #987: Change default values for knn
- PR #988: Switch to exact tsne
- PR #991: Cleanup python code in cuml.dask.cluster
- PR #996: ucx_initialized being properly set in CommsContext
- PR #1007: Throws a well defined error when mutigpu is not enabled
- PR #1018: Hint location of nccl in build.sh for CI
- PR #1022: Using random_state to make K-Means MNMG tests deterministic
- PR #1034: Fix typos and formatting issues in RF docs
- PR #1052: Fix the rows_sample dtype to float

# cuML 0.8.0 (27 June 2019)

## New Features

- PR #652: Adjusted Rand Index metric ml-prim
- PR #679: Class label manipulation ml-prim
- PR #636: Rand Index metric ml-prim
- PR #515: Added Random Projection feature
- PR #504: Contingency matrix ml-prim
- PR #644: Add train_test_split utility for cuDF dataframes
- PR #612: Allow Cuda Array Interface, Numba inputs and input code refactor
- PR #641: C: Separate C-wrapper library build to generate libcuml.so
- PR #631: Add nvcategory based ordinal label encoder
- PR #681: Add MBSGDClassifier and MBSGDRegressor classes around SGD
- PR #705: Quasi Newton solver and LogisticRegression Python classes
- PR #670: Add test skipping functionality to build.sh
- PR #678: Random Forest Python class
- PR #684: prims: make_blobs primitive
- PR #673: prims: reduce cols by key primitive
- PR #812: Add cuML Communications API & consolidate Dask cuML

## Improvements

- PR #597: C++ cuML and ml-prims folder refactor
- PR #590: QN Recover from numeric errors
- PR #482: Introduce cumlHandle for pca and tsvd
- PR #573: Remove use of unnecessary cuDF column and series copies
- PR #601: Cython PEP8 cleanup and CI integration
- PR #596: Introduce cumlHandle for ols and ridge
- PR #579: Introduce cumlHandle for cd and sgd, and propagate C++ errors in cython level for cd and sgd
- PR #604: Adding cumlHandle to kNN, spectral methods, and UMAP
- PR #616: Enable clang-format for enforcing coding style
- PR #618: CI: Enable copyright header checks
- PR #622: Updated to use 0.8 dependencies
- PR #626: Added build.sh script, updated CI scripts and documentation
- PR #633: build: Auto-detection of GPU_ARCHS during cmake
- PR #650: Moving brute force kNN to prims. Creating stateless kNN API.
- PR #662: C++: Bulk clang-format updates
- PR #671: Added pickle pytests and correct pickling of Base class
- PR #675: atomicMin/Max(float, double) with integer atomics and bit flipping
- PR #677: build: 'deep-clean' to build.sh to clean faiss build as well
- PR #683: Use stateless c++ API in KNN so that it can be pickled properly
- PR #686: Use stateless c++ API in UMAP so that it can be pickled properly
- PR #695: prims: Refactor pairwise distance
- PR #707: Added stress test and updated documentation for RF
- PR #701: Added emacs temporary file patterns to .gitignore
- PR #606: C++: Added tests for host_buffer and improved device_buffer and host_buffer implementation
- PR #726: Updated RF docs and stress test
- PR #730: Update README and RF docs for 0.8
- PR #744: Random projections generating binomial on device. Fixing tests.
- PR #741: Update API docs for 0.8
- PR #754: Pickling of UMAP/KNN
- PR #753: Made PCA and TSVD picklable
- PR #746: LogisticRegression and QN API docstrings
- PR #820: Updating DEVELOPER GUIDE threading guidelines

## Bug Fixes
- PR #584: Added missing virtual destructor to deviceAllocator and hostAllocator
- PR #620: C++: Removed old unit-test files in ml-prims
- PR #627: C++: Fixed dbscan crash issue filed in 613
- PR #640: Remove setuptools from conda run dependency
- PR #646: Update link in contributing.md
- PR #649: Bug fix to LinAlg::reduce_rows_by_key prim filed in issue #648
- PR #666: fixes to gitutils.py to resolve both string decode and handling of uncommitted files
- PR #676: Fix template parameters in `bernoulli()` implementation.
- PR #685: Make CuPy optional to avoid nccl conda package conflicts
- PR #687: prims: updated tolerance for reduce_cols_by_key unit-tests
- PR #689: Removing extra prints from NearestNeighbors cython
- PR #718: Bug fix for DBSCAN and increasing batch size of sgd
- PR #719: Adding additional checks for dtype of the data
- PR #736: Bug fix for RF wrapper and .cu print function
- PR #547: Fixed issue if C++ compiler is specified via CXX during configure.
- PR #759: Configure Sphinx to render params correctly
- PR #762: Apply threshold to remove flakiness of UMAP tests.
- PR #768: Fixing memory bug from stateless refactor
- PR #782: Nearest neighbors checking properly whether memory should be freed
- PR #783: UMAP was using wrong size for knn computation
- PR #776: Hotfix for self.variables in RF
- PR #777: Fix numpy input bug
- PR #784: Fix jit of shuffle_idx python function
- PR #790: Fix rows_sample input type for RF
- PR #793: Fix for dtype conversion utility for numba arrays without cupy installed
- PR #806: Add a seed for sklearn model in RF test file
- PR #843: Rf quantile fix

# cuML 0.7.0 (10 May 2019)

## New Features

- PR #405: Quasi-Newton GLM Solvers
- PR #277: Add row- and column-wise weighted mean primitive
- PR #424: Add a grid-sync struct for inter-block synchronization
- PR #430: Add R-Squared Score to ml primitives
- PR #463: Add matrix gather to ml primitives
- PR #435: Expose cumlhandle in cython + developer guide
- PR #455: Remove default-stream arguement across ml-prims and cuML
- PR #375: cuml cpp shared library renamed to libcuml++.so
- PR #460: Random Forest & Decision Trees (Single-GPU, Classification)
- PR #491: Add doxygen build target for ml-prims
- PR #505: Add R-Squared Score to python interface
- PR #507: Add coordinate descent for lasso and elastic-net
- PR #511: Add a minmax ml-prim
- PR #516: Added Trustworthiness score feature
- PR #520: Add local build script to mimic gpuCI
- PR #503: Add column-wise matrix sort primitive
- PR #525: Add docs build script to cuML
- PR #528: Remove current KMeans and replace it with a new single GPU implementation built using ML primitives

## Improvements

- PR #481: Refactoring Quasi-Newton to use cumlHandle
- PR #467: Added validity check on cumlHandle_t
- PR #461: Rewrote permute and added column major version
- PR #440: README updates
- PR #295: Improve build-time and the interface e.g., enable bool-OutType, for distance()
- PR #390: Update docs version
- PR #272: Add stream parameters to cublas and cusolver wrapper functions
- PR #447: Added building and running mlprims tests to CI
- PR #445: Lower dbscan memory usage by computing adjacency matrix directly
- PR #431: Add support for fancy iterator input types to LinAlg::reduce_rows_by_key
- PR #394: Introducing cumlHandle API to dbscan and add example
- PR #500: Added CI check for black listed CUDA Runtime API calls
- PR #475: exposing cumlHandle for dbscan from python-side
- PR #395: Edited the CONTRIBUTING.md file
- PR #407: Test files to run stress, correctness and unit tests for cuml algos
- PR #512: generic copy method for copying buffers between device/host
- PR #533: Add cudatoolkit conda dependency
- PR #524: Use cmake find blas and find lapack to pass configure options to faiss
- PR #527: Added notes on UMAP differences from reference implementation
- PR #540: Use latest release version in update-version CI script
- PR #552: Re-enable assert in kmeans tests with xfail as needed
- PR #581: Add shared memory fast col major to row major function back with bound checks
- PR #592: More efficient matrix copy/reverse methods
- PR #721: Added pickle tests for DBSCAN and Random Projections

## Bug Fixes

- PR #334: Fixed segfault in `ML::cumlHandle_impl::destroyResources`
- PR #349: Developer guide clarifications for cumlHandle and cumlHandle_impl
- PR #398: Fix CI scripts to allow nightlies to be uploaded
- PR #399: Skip PCA tests to allow CI to run with driver 418
- PR #422: Issue in the PCA tests was solved and CI can run with driver 418
- PR #409: Add entry to gitmodules to ignore build artifacts
- PR #412: Fix for svdQR function in ml-prims
- PR #438: Code that depended on FAISS was building everytime.
- PR #358: Fixed an issue when switching streams on MLCommon::device_buffer and MLCommon::host_buffer
- PR #434: Fixing bug in CSR tests
- PR #443: Remove defaults channel from ci scripts
- PR #384: 64b index arithmetic updates to the kernels inside ml-prims
- PR #459: Fix for runtime library path of pip package
- PR #464: Fix for C++11 destructor warning in qn
- PR #466: Add support for column-major in LinAlg::*Norm methods
- PR #465: Fixing deadlock issue in GridSync due to consecutive sync calls
- PR #468: Fix dbscan example build failure
- PR #470: Fix resource leakage in Kalman filter python wrapper
- PR #473: Fix gather ml-prim test for change in rng uniform API
- PR #477: Fixes default stream initialization in cumlHandle
- PR #480: Replaced qn_fit() declaration with #include of file containing definition to fix linker error
- PR #495: Update cuDF and RMM versions in GPU ci test scripts
- PR #499: DEVELOPER_GUIDE.md: fixed links and clarified ML::detail::streamSyncer example
- PR #506: Re enable ml-prim tests in CI
- PR #508: Fix for an error with default argument in LinAlg::meanSquaredError
- PR #519: README.md Updates and adding BUILD.md back
- PR #526: Fix the issue of wrong results when fit and transform of PCA are called separately
- PR #531: Fixing missing arguments in updateDevice() for RF
- PR #543: Exposing dbscan batch size through cython API and fixing broken batching
- PR #551: Made use of ZLIB_LIBRARIES consistent between ml_test and ml_mg_test
- PR #557: Modified CI script to run cuML tests before building mlprims and removed lapack flag
- PR #578: Updated Readme.md to add lasso and elastic-net
- PR #580: Fixing cython garbage collection bug in KNN
- PR #577: Use find libz in prims cmake
- PR #594: fixed cuda-memcheck mean_center test failures


# cuML 0.6.1 (09 Apr 2019)

## Bug Fixes

- PR #462 Runtime library path fix for cuML pip package


# cuML 0.6.0 (22 Mar 2019)

## New Features

- PR #249: Single GPU Stochastic Gradient Descent for linear regression, logistic regression, and linear svm with L1, L2, and elastic-net penalties.
- PR #247: Added "proper" CUDA API to cuML
- PR #235: NearestNeighbors MG Support
- PR #261: UMAP Algorithm
- PR #290: NearestNeighbors numpy MG Support
- PR #303: Reusable spectral embedding / clustering
- PR #325: Initial support for single process multi-GPU OLS and tSVD
- PR #271: Initial support for hyperparameter optimization with dask for many models

## Improvements

- PR #144: Dockerfile update and docs for LinearRegression and Kalman Filter.
- PR #168: Add /ci/gpu/build.sh file to cuML
- PR #167: Integrating full-n-final ml-prims repo inside cuml
- PR #198: (ml-prims) Removal of *MG calls + fixed a bug in permute method
- PR #194: Added new ml-prims for supporting LASSO regression.
- PR #114: Building faiss C++ api into libcuml
- PR #64: Using FAISS C++ API in cuML and exposing bindings through cython
- PR #208: Issue ml-common-3: Math.h: swap thrust::for_each with binaryOp,unaryOp
- PR #224: Improve doc strings for readable rendering with readthedocs
- PR #209: Simplify README.md, move build instructions to BUILD.md
- PR #218: Fix RNG to use given seed and adjust RNG test tolerances.
- PR #225: Support for generating random integers
- PR #215: Refactored LinAlg::norm to Stats::rowNorm and added Stats::colNorm
- PR #234: Support for custom output type and passing index value to main_op in *Reduction kernels
- PR #230: Refactored the cuda_utils header
- PR #236: Refactored cuml python package structure to be more sklearn like
- PR #232: Added reduce_rows_by_key
- PR #246: Support for 2 vectors in the matrix vector operator
- PR #244: Fix for single GPU OLS and Ridge to support one column training data
- PR #271: Added get_params and set_params functions for linear and ridge regression
- PR #253: Fix for issue #250-reduce_rows_by_key failed memcheck for small nkeys
- PR #269: LinearRegression, Ridge Python docs update and cleaning
- PR #322: set_params updated
- PR #237: Update build instructions
- PR #275: Kmeans use of faster gpu_matrix
- PR #288: Add n_neighbors to NearestNeighbors constructor
- PR #302: Added FutureWarning for deprecation of current kmeans algorithm
- PR #312: Last minute cleanup before release
- PR #315: Documentation updating and enhancements
- PR #330: Added ignored argument to pca.fit_transform to map to sklearn's implemenation
- PR #342: Change default ABI to ON
- PR #572: Pulling DBSCAN components into reusable primitives


## Bug Fixes

- PR #193: Fix AttributeError in PCA and TSVD
- PR #211: Fixing inconsistent use of proper batch size calculation in DBSCAN
- PR #202: Adding back ability for users to define their own BLAS
- PR #201: Pass CMAKE CUDA path to faiss/configure script
- PR #200 Avoid using numpy via cimport in KNN
- PR #228: Bug fix: LinAlg::unaryOp with 0-length input
- PR #279: Removing faiss-gpu references in README
- PR #321: Fix release script typo
- PR #327: Update conda requirements for version 0.6 requirements
- PR #352: Correctly calculating numpy chunk sizing for kNN
- PR #345: Run python import as part of package build to trigger compilation
- PR #347: Lowering memory usage of kNN.
- PR #355: Fixing issues with very large numpy inputs to SPMG OLS and tSVD.
- PR #357: Removing FAISS requirement from README
- PR #362: Fix for matVecOp crashing on large input sizes
- PR #366: Index arithmetic issue fix with TxN_t class
- PR #376: Disabled kmeans tests since they are currently too sensitive (see #71)
- PR #380: Allow arbitrary data size on ingress for numba_utils.row_matrix
- PR #385: Fix for long import cuml time in containers and fix for setup_pip
- PR #630: Fixing a missing kneighbors in nearest neighbors python proxy

# cuML 0.5.1 (05 Feb 2019)

## Bug Fixes

- PR #189 Avoid using numpy via cimport to prevent ABI issues in Cython compilation


# cuML 0.5.0 (28 Jan 2019)

## New Features

- PR #66: OLS Linear Regression
- PR #44: Distance calculation ML primitives
- PR #69: Ridge (L2 Regularized) Linear Regression
- PR #103: Linear Kalman Filter
- PR #117: Pip install support
- PR #64: Device to device support from cuML device pointers into FAISS

## Improvements

- PR #56: Make OpenMP optional for building
- PR #67: Github issue templates
- PR #44: Refactored DBSCAN to use ML primitives
- PR #91: Pytest cleanup and sklearn toyset datasets based pytests for kmeans and dbscan
- PR #75: C++ example to use kmeans
- PR #117: Use cmake extension to find any zlib installed in system
- PR #94: Add cmake flag to set ABI compatibility
- PR #139: Move thirdparty submodules to root and add symlinks to new locations
- PR #151: Replace TravisCI testing and conda pkg builds with gpuCI
- PR #164: Add numba kernel for faster column to row major transform
- PR #114: Adding FAISS to cuml build

## Bug Fixes

- PR #48: CUDA 10 compilation warnings fix
- PR #51: Fixes to Dockerfile and docs for new build system
- PR #72: Fixes for GCC 7
- PR #96: Fix for kmeans stack overflow with high number of clusters
- PR #105: Fix for AttributeError in kmeans fit method
- PR #113: Removed old  glm python/cython files
- PR #118: Fix for AttributeError in kmeans predict method
- PR #125: Remove randomized solver option from PCA python bindings


# cuML 0.4.0 (05 Dec 2018)

## New Features

## Improvements

- PR #42: New build system: separation of libcuml.so and cuml python package
- PR #43: Added changelog.md

## Bug Fixes


# cuML 0.3.0 (30 Nov 2018)

## New Features

- PR #33: Added ability to call cuML algorithms using numpy arrays

## Improvements

- PR #24: Fix references of python package from cuML to cuml and start using versioneer for better versioning
- PR #40: Added support for refactored cuDF 0.3.0, updated Conda files
- PR #33: Major python test cleaning, all tests pass with cuDF 0.2.0 and 0.3.0. Preparation for new build system
- PR #34: Updated batch count calculation logic in DBSCAN
- PR #35: Beginning of DBSCAN refactor to use cuML mlprims and general improvements

## Bug Fixes

- PR #30: Fixed batch size bug in DBSCAN that caused crash. Also fixed various locations for potential integer overflows
- PR #28: Fix readthedocs build documentation
- PR #29: Fix pytests for cuml name change from cuML
- PR #33: Fixed memory bug that would cause segmentation faults due to numba releasing memory before it was used. Also fixed row major/column major bugs for different algorithms
- PR #36: Fix kmeans gtest to use device data
- PR #38: cuda\_free bug removed that caused google tests to sometimes pass and sometimes fail randomly
- PR #39: Updated cmake to correctly link with CUDA libraries, add CUDA runtime linking and include source files in compile target

# cuML 0.2.0 (02 Nov 2018)

## New Features

- PR #11: Kmeans algorithm added
- PR #7: FAISS KNN wrapper added
- PR #21: Added Conda install support

## Improvements

- PR #15: Added compatibility with cuDF (from prior pyGDF)
- PR #13: Added FAISS to Dockerfile
- PR #21: Added TravisCI build system for CI and Conda builds

## Bug Fixes

- PR #4: Fixed explained variance bug in TSVD
- PR #5: Notebook bug fixes and updated results


# cuML 0.1.0

Initial release including PCA, TSVD, DBSCAN, ml-prims and cython wrappers<|MERGE_RESOLUTION|>--- conflicted
+++ resolved
@@ -97,11 +97,8 @@
 - PR #2231: Using OPG structs from `cuml.common` in decomposition algorithms
 - PR #2259: Add CumlArray support to Naive Bayes
 - PR #2252: Add benchmark for the Gram matrix prims
-<<<<<<< HEAD
 - PR #2269: Add docs targets to build.sh and fix python cuml.common docs
-=======
 - PR #2272: Add docs build.sh script to repository
->>>>>>> 5b35a6ea
 
 ## Bug Fixes
 - PR #1939: Fix syntax error in cuml.common.array
