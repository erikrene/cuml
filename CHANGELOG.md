--- conflicted
+++ resolved
@@ -1,9 +1,8 @@
 # cuML 0.14.0 (Date TBD)
 
 ## New Features
-<<<<<<< HEAD
 - PR #1994: Support for distributed OneHotEncoder
-=======
+- PR #1892: One hot encoder implementation with cupy
 - PR #1980: prim: added a new write-only unary op prim
 - PR #1867: C++: add logging interface support in cuML based spdlog
 - PR #1902: Multi class inference in FIL C++ and importing multi-class forests from treelite
@@ -11,7 +10,6 @@
 - PR #2067L python: wrap logging interface in cython
 - PR #2083: Added dtype, order, and use_full_low_rank to MNMG `make_regression`
 - PR #2074: SG and MNMG `make_classification`
->>>>>>> 510bd22f
 
 ## Improvements
 - PR #1931: C++: enabled doxygen docs for all of the C++ codebase
@@ -94,7 +92,6 @@
 - PR #1766: Mean absolute error implementation with cupy
 - PR #1766: Mean squared log error implementation with cupy
 - PR #1635: cuML Array shim and configurable output added to cluster methods
-- PR #1892: One hot encoder implementation with cupy
 - PR #1586: Seasonal ARIMA
 - PR #1683: cuml.dask make_regression
 - PR #1689: Add framework for cuML Dask serializers
