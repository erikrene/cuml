# cuML 0.13.0 (Date TBD)

## New Features
- PR #1777: Python bindings for entropy
- PR #1742: Mean squared error implementation with cupy
<<<<<<< HEAD
- PR #1817: Confusion matrix implementation with cupy
=======
- PR #1766: Mean absolute error implementation with cupy
- PR #1766: Mean squared log error implementation with cupy
>>>>>>> 8a658ab1
- PR #1635: cuML Array shim and configurable output added to cluster methods
- PR #1586: Seasonal ARIMA
- PR #1683: cuml.dask make_regression
- PR #1689: Add framework for cuML Dask serializers
- PR #1709: Add `decision_function()` and `predict_proba()` for LogisticRegression
- PR #1714: Add `print_env.sh` file to gather important environment details
- PR #1750: LinearRegression CumlArray for configurable output
- PR #1767: Single GPU decomposition models configurable output
- PR #1778: Make cuML Handle picklable
- PR #1738: cuml.dask refactor beginning and dask array input option for OLS, Ridge and KMeans

## Improvements
- PR #1644: Add `predict_proba()` for FIL binary classifier
- PR #1620: Pickling tests now automatically finds all model classes inheriting from cuml.Base
- PR #1637: Update to newer treelite version with XGBoost 1.0 compatibility
- PR #1632: Fix MBSGD models inheritance, they now inherits from cuml.Base
- PR #1628: Remove submodules from cuML
- PR #1755: Expose the build_treelite function for python
- PR #1649: Add the fil_sparse_format variable option to RF API
- PR #1647: storage_type=AUTO uses SPARSE for large models
- PR #1668: Update the warning statement thrown in RF when the seed is set but n_streams is not 1
- PR #1662: use of direct cusparse calls for coo2csr, instead of depending on nvgraph
- PR #1747: C++: dbscan performance improvements and cleanup
- PR #1697: Making trustworthiness batchable and using proper workspace
- PR #1721: Improving UMAP pytests
- PR #1717: Call `rmm_cupy_allocator` for CuPy allocations
- PR #1718: Import `using_allocator` from `cupy.cuda`
- PR #1723: Update RF Classifier to throw an exception for multi-class pickling
- PR #1726: Decorator to allocate CuPy arrays with RMM
- PR #1719: UMAP random seed reproducibility
- PR #1748: Test serializing `CumlArray` objects
- PR #1776: Refactoring pca/tsvd distributed
- PR #1762: Update CuPy requirement to 7
- PR #1768: C++: Different input and output types for add and subtract prims
- PR #1795: Add capability to build CumlArray from bytearray/memoryview objects
- PR #1816: Add ARIMA notebook

## Bug Fixes
- PR #1833: Fix depth issue in shallow RF regression estimators
- PR #1770: Warn that KalmanFilter is deprecated
- PR #1775: Allow CumlArray to work with inputs that have no 'strides' in array interface
- PR #1594: Train-test split is now reproducible
- PR #1590: Fix destination directory structure for run-clang-format.py
- PR #1611: Fixing pickling errors for KNN classifier and regressor
- PR #1617: Fixing pickling issues for SVC and SVR
- PR #1634: Fix title in KNN docs
- PR #1627: Adding a check for multi-class data in RF classification
- PR #1654: Skip treelite patch if its already been applied
- PR #1661: Fix nvstring variable name
- PR #1673: Using struct for caching dlsym state in communicator
- PR #1659: TSNE - introduce 'convert_dtype' and refactor class attr 'Y' to 'embedding_'
- PR #1672: Solver 'svd' in Linear and Ridge Regressors when n_cols=1
- PR #1670: Lasso & ElasticNet - cuml Handle added
- PR #1671: Update for accessing cuDF Series pointer
- PR #1652: Support XGBoost 1.0+ models in FIL
- PR #1702: Fix LightGBM-FIL validation test
- PR #1701: test_score kmeans test passing with newer cupy version
- PR #1706: Remove multi-class bug from QuasiNewton
- PR #1699: Limit CuPy to <7.2 temporarily
- PR #1708: Correctly deallocate cuML handles in Cython
- PR #1730: Fixes to KF for test stability (mainly in CUDA 10.2)
- PR #1729: Fixing naive bayes UCX serialization problem in fit()
- PR #1749: bug fix rf classifier/regressor on seg fault in bench
- PR #1751: Updated RF documentation
- PR #1765: Update the checks for using RF GPU predict
- PR #1787: C++: unit-tests to check for RF accuracy. As well as a bug fix to improve RF accuracy
- PR #1793: Updated fil pyx to solve memory leakage issue
- PR #1810: Quickfix - chunkage in dask make_regression

# cuML 0.12.0 (Date TBD)

## New Features
- PR #1483: prims: Fused L2 distance and nearest-neighbor prim
- PR #1494: bench: ml-prims benchmark
- PR #1514: bench: Fused L2 NN prim benchmark
- PR #1411: Cython side of MNMG OLS
- PR #1520: Cython side of MNMG Ridge Regression
- PR #1516: Suppor Vector Regression (epsilon-SVR)

## Improvements
- PR #1638: Update cuml/docs/README.md
- PR #1468: C++: updates to clang format flow to make it more usable among devs
- PR #1473: C++: lazy initialization of "costly" resources inside cumlHandle
- PR #1443: Added a new overloaded GEMM primitive
- PR #1489: Enabling deep trees using Gather tree builder
- PR #1463: Update FAISS submodule to 1.6.1
- PR #1488: Add codeowners
- PR #1432: Row-major (C-style) GPU arrays for benchmarks
- PR #1490: Use dask master instead of conda package for testing
- PR #1375: Naive Bayes & Distributed Naive Bayes
- PR #1377: Add GPU array support for FIL benchmarking
- PR #1493: kmeans: add tiling support for 1-NN computation and use fusedL2-1NN prim for L2 distance metric
- PR #1532: Update CuPy to >= 6.6 and allow 7.0
- PR #1528: Re-enabling KNN using dynamic library loading for UCX in communicator
- PR #1545: Add conda environment version updates to ci script
- PR #1541: Updates for libcudf++ Python refactor
- PR #1555: FIL-SKL, an SKLearn-based benchmark for FIL
- PR #1537: Improve pickling and scoring suppport for many models to support hyperopt
- PR #1551: Change custom kernel to cupy for col/row order transform
- PR #1533: C++: interface header file separation for SVM
- PR #1560: Helper function to allocate all new CuPy arrays with RMM memory management
- PR #1570: Relax nccl in conda recipes to >=2.4 (matching CI)
- PR #1578: Add missing function information to the cuML documenataion
- PR #1584: Add has_scipy utility function for runtime check
- PR #1583: API docs updates for 0.12
- PR #1591: Updated FIL documentation

## Bug Fixes
- PR #1470: Documentation: add make_regression, fix ARIMA section
- PR #1482: Updated the code to remove sklearn from the mbsgd stress test
- PR #1491: Update dev environments for 0.12
- PR #1512: Updating setup_cpu() in SpeedupComparisonRunner
- PR #1498: Add build.sh to code owners
- PR #1505: cmake: added correct dependencies for prims-bench build
- PR #1534: Removed TODO comment in create_ucp_listeners()
- PR #1548: Fixing umap extra unary op in knn graph
- PR #1547: Fixing MNMG kmeans score. Fixing UMAP pickling before fit(). Fixing UMAP test failures.
- PR #1557: Increasing threshold for kmeans score
- PR #1562: Increasing threshold even higher
- PR #1564: Fixed a typo in function cumlMPICommunicator_impl::syncStream
- PR #1569: Remove Scikit-learn exception and depedenncy in SVM
- PR #1575: Add missing dtype parameter in call to strides to order for CuPy 6.6 code path
- PR #1574: Updated the init file to include SVM
- PR #1589: Fixing the default value for RF and updating mnmg predict to accept cudf
- PR #1601: Fixed wrong datatype used in knn voting kernel

# cuML 0.11.0 (11 Dec 2019)

## New Features

- PR #1295: Cython side of MNMG PCA
- PR #1218: prims: histogram prim
- PR #1129: C++: Separate include folder for C++ API distribution
- PR #1282: OPG KNN MNMG Code (disabled for 0.11)
- PR #1242: Initial implementation of FIL sparse forests
- PR #1194: Initial ARIMA time-series modeling support.
- PR #1286: Importing treelite models as FIL sparse forests
- PR #1285: Fea minimum impurity decrease RF param
- PR #1301: Add make_regression to generate regression datasets
- PR #1322: RF pickling using treelite, protobuf and FIL
- PR #1332: Add option to cuml.dask make_blobs to produce dask array
- PR #1307: Add RF regression benchmark
- PR #1327: Update the code to build treelite with protobuf
- PR #1289: Add Python benchmarking support for FIL
- PR #1371: Cython side of MNMG tSVD
- PR #1386: Expose SVC decision function value

## Improvements
- PR #1170: Use git to clone subprojects instead of git submodules
- PR #1239: Updated the treelite version
- PR #1225: setup.py clone dependencies like cmake and correct include paths
- PR #1224: Refactored FIL to prepare for sparse trees
- PR #1249: Include libcuml.so C API in installed targets
- PR #1259: Conda dev environment updates and use libcumlprims current version in CI
- PR #1277: Change dependency order in cmake for better printing at compile time
- PR #1264: Add -s flag to GPU CI pytest for better error printing
- PR #1271: Updated the Ridge regression documentation
- PR #1283: Updated the cuMl docs to include MBSGD and adjusted_rand_score
- PR #1300: Lowercase parameter versions for FIL algorithms
- PR #1312: Update CuPy to version 6.5 and use conda-forge channel
- PR #1336: Import SciKit-Learn models into FIL
- PR #1314: Added options needed for ASVDb output (CUDA ver, etc.), added option
  to select algos
- PR #1335: Options to print available algorithms and datasets
  in the Python benchmark
- PR #1338: Remove BUILD_ABI references in CI scripts
- PR #1340: Updated unit tests to uses larger dataset
- PR #1351: Build treelite temporarily for GPU CI testing of FIL Scikit-learn
  model importing
- PR #1367: --test-split benchmark parameter for train-test split
- PR #1360: Improved tests for importing SciKit-Learn models into FIL
- PR #1368: Add --num-rows benchmark command line argument
- PR #1351: Build treelite temporarily for GPU CI testing of FIL Scikit-learn model importing
- PR #1366: Modify train_test_split to use CuPy and accept device arrays
- PR #1258: Documenting new MPI communicator for multi-node multi-GPU testing
- PR #1345: Removing deprecated should_downcast argument
- PR #1362: device_buffer in UMAP + Sparse prims
- PR #1376: AUTO value for FIL algorithm
- PR #1408: Updated pickle tests to delete the pre-pickled model to prevent pointer leakage
- PR #1357: Run benchmarks multiple times for CI
- PR #1382: ARIMA optimization: move functions to C++ side
- PR #1392: Updated RF code to reduce duplication of the code
- PR #1444: UCX listener running in its own isolated thread
- PR #1445: Improved performance of FIL sparse trees
- PR #1431: Updated API docs
- PR #1441: Remove unused CUDA conda labels
- PR #1439: Match sklearn 0.22 default n_estimators for RF and fix test errors
- PR #1461: Add kneighbors to API docs

## Bug Fixes
- PR #1281: Making rng.h threadsafe
- PR #1212: Fix cmake git cloning always running configure in subprojects
- PR #1261: Fix comms build errors due to cuml++ include folder changes
- PR #1267: Update build.sh for recent change of building comms in main CMakeLists
- PR #1278: Removed incorrect overloaded instance of eigJacobi
- PR #1302: Updates for numba 0.46
- PR #1313: Updated the RF tests to set the seed and n_streams
- PR #1319: Using machineName arg passed in instead of default for ASV reporting
- PR #1326: Fix illegal memory access in make_regression (bounds issue)
- PR #1330: Fix C++ unit test utils for better handling of differences near zero
- PR #1342: Fix to prevent memory leakage in Lasso and ElasticNet
- PR #1337: Fix k-means init from preset cluster centers
- PR #1354: Fix SVM gamma=scale implementation
- PR #1344: Change other solver based methods to create solver object in init
- PR #1373: Fixing a few small bugs in make_blobs and adding asserts to pytests
- PR #1361: Improve SMO error handling
- PR #1384: Lower expectations on batched matrix tests to prevent CI failures
- PR #1380: Fix memory leaks in ARIMA
- PR #1391: Lower expectations on batched matrix tests even more
- PR #1394: Warning added in svd for cuda version 10.1
- PR #1407: Resolved RF predict issues and updated RF docstring
- PR #1401: Patch for lbfgs solver for logistic regression with no l1 penalty
- PR #1416: train_test_split numba and rmm device_array output bugfix
- PR #1419: UMAP pickle tests are using wrong n_neighbors value for trustworthiness
- PR #1438: KNN Classifier to properly return Dataframe with Dataframe input
- PR #1425: Deprecate seed and use random_state similar to Scikit-learn in train_test_split
- PR #1458: Add joblib as an explicit requirement
- PR #1474: Defer knn mnmg to 0.12 nightly builds and disable ucx-py dependency

# cuML 0.10.0 (16 Oct 2019)

## New Features
- PR #1148: C++ benchmark tool for c++/CUDA code inside cuML
- PR #1071: Selective eigen solver of cuSolver
- PR #1073: Updating RF wrappers to use FIL for GPU accelerated prediction
- PR #1104: CUDA 10.1 support
- PR #1113: prims: new batched make-symmetric-matrix primitive
- PR #1112: prims: new batched-gemv primitive
- PR #855: Added benchmark tools
- PR #1149 Add YYMMDD to version tag for nightly conda packages
- PR #892: General Gram matrices prim
- PR #912: Support Vector Machine
- PR #1274: Updated the RF score function to use GPU predict

## Improvements
- PR #961: High Peformance RF; HIST algo
- PR #1028: Dockerfile updates after dir restructure. Conda env yaml to add statsmodels as a dependency
- PR #1047: Consistent OPG interface for kmeans, based on internal libcumlprims update
- PR #763: Add examples to train_test_split documentation
- PR #1093: Unified inference kernels for different FIL algorithms
- PR #1076: Paying off some UMAP / Spectral tech debt.
- PR #1086: Ensure RegressorMixin scorer uses device arrays
- PR #1110: Adding tests to use default values of parameters of the models
- PR #1108: input_to_host_array function in input_utils for input processing to host arrays
- PR #1114: K-means: Exposing useful params, removing unused params, proxying params in Dask
- PR #1138: Implementing ANY_RANK semantics on irecv
- PR #1142: prims: expose separate InType and OutType for unaryOp and binaryOp
- PR #1115: Moving dask_make_blobs to cuml.dask.datasets. Adding conversion to dask.DataFrame
- PR #1136: CUDA 10.1 CI updates
- PR #1135: K-means: add boundary cases for kmeans||, support finer control with convergence
- PR #1163: Some more correctness improvements. Better verbose printing
- PR #1165: Adding except + in all remaining cython
- PR #1186: Using LocalCUDACluster Pytest fixture
- PR #1173: Docs: Barnes Hut TSNE documentation
- PR #1176: Use new RMM API based on Cython
- PR #1219: Adding custom bench_func and verbose logging to cuml.benchmark
- PR #1247: Improved MNMG RF error checking

## Bug Fixes

- PR #1231: RF respect number of cuda streams from cuml handle
- PR #1230: Rf bugfix memleak in regression
- PR #1208: compile dbscan bug
- PR #1016: Use correct libcumlprims version in GPU CI
- PR #1040: Update version of numba in development conda yaml files
- PR #1043: Updates to accomodate cuDF python code reorganization
- PR #1044: Remove nvidia driver installation from ci/cpu/build.sh
- PR #991: Barnes Hut TSNE Memory Issue Fixes
- PR #1075: Pinning Dask version for consistent CI results
- PR #990: Barnes Hut TSNE Memory Issue Fixes
- PR #1066: Using proper set of workers to destroy nccl comms
- PR #1072: Remove pip requirements and setup
- PR #1074: Fix flake8 CI style check
- PR #1087: Accuracy improvement for sqrt/log in RF max_feature
- PR #1088: Change straggling numba python allocations to use RMM
- PR #1106: Pinning Distributed version to match Dask for consistent CI results
- PR #1116: TSNE CUDA 10.1 Bug Fixes
- PR #1132: DBSCAN Batching Bug Fix
- PR #1162: DASK RF random seed bug fix
- PR #1164: Fix check_dtype arg handling for input_to_dev_array
- PR #1171: SVM prediction bug fix
- PR #1177: Update dask and distributed to 2.5
- PR #1204: Fix SVM crash on Turing
- PR #1199: Replaced sprintf() with snprintf() in THROW()
- PR #1205: Update dask-cuda in yml envs
- PR #1211: Fixing Dask k-means transform bug and adding test
- PR #1236: Improve fix for SMO solvers potential crash on Turing
- PR #1251: Disable compiler optimization for CUDA 10.1 for distance prims
- PR #1260: Small bugfix for major conversion in input_utils
- PR #1276: Fix float64 prediction crash in test_random_forest

# cuML 0.9.0 (21 Aug 2019)

## New Features

- PR #894: Convert RF to treelite format
- PR #826: Jones transformation of params for ARIMA models timeSeries ml-prim
- PR #697: Silhouette Score metric ml-prim
- PR #674: KL Divergence metric ml-prim
- PR #787: homogeneity, completeness and v-measure metrics ml-prim
- PR #711: Mutual Information metric ml-prim
- PR #724: Entropy metric ml-prim
- PR #766: Expose score method based on inertia for KMeans
- PR #823: prims: cluster dispersion metric
- PR #816: Added inverse_transform() for LabelEncoder
- PR #789: prims: sampling without replacement
- PR #813: prims: Col major istance prim
- PR #635: Random Forest & Decision Tree Regression (Single-GPU)
- PR #819: Forest Inferencing Library (FIL)
- PR #829: C++: enable nvtx ranges
- PR #835: Holt-Winters algorithm
- PR #837: treelite for decision forest exchange format
- PR #871: Wrapper for FIL
- PR #870: make_blobs python function
- PR #881: wrappers for accuracy_score and adjusted_rand_score functions
- PR #840: Dask RF classification and regression
- PR #870: make_blobs python function
- PR #879: import of treelite models to FIL
- PR #892: General Gram matrices prim
- PR #883: Adding MNMG Kmeans
- PR #930: Dask RF
- PR #882: TSNE - T-Distributed Stochastic Neighbourhood Embedding
- PR #624: Internals API & Graph Based Dimensionality Reductions Callback
- PR #926: Wrapper for FIL
- PR #994: Adding MPI comm impl for testing / benchmarking MNMG CUDA
- PR #960: Enable using libcumlprims for MG algorithms/prims

## Improvements
- PR #822: build: build.sh update to club all make targets together
- PR #807: Added development conda yml files
- PR #840: Require cmake >= 3.14
- PR #832: Stateless Decision Tree and Random Forest API
- PR #857: Small modifications to comms for utilizing IB w/ Dask
- PR #851: Random forest Stateless API wrappers
- PR #865: High Performance RF
- PR #895: Pretty prints arguments!
- PR #920: Add an empty marker kernel for tracing purposes
- PR #915: syncStream added to cumlCommunicator
- PR #922: Random Forest support in FIL
- PR #911: Update headers to credit CannyLabs BH TSNE implementation
- PR #918: Streamline CUDA_REL environment variable
- PR #924: kmeans: updated APIs to be stateless, refactored code for mnmg support
- PR #950: global_bias support in FIL
- PR #773: Significant improvements to input checking of all classes and common input API for Python
- PR #957: Adding docs to RF & KMeans MNMG. Small fixes for release
- PR #965: Making dask-ml a hard dependency
- PR #976: Update api.rst for new 0.9 classes
- PR #973: Use cudaDeviceGetAttribute instead of relying on cudaDeviceProp object being passed
- PR #978: Update README for 0.9
- PR #1009: Fix references to notebooks-contrib
- PR #1015: Ability to control the number of internal streams in cumlHandle_impl via cumlHandle
- PR #1175: Add more modules to docs ToC

## Bug Fixes

- PR #923: Fix misshapen level/trend/season HoltWinters output
- PR #831: Update conda package dependencies to cudf 0.9
- PR #772: Add missing cython headers to SGD and CD
- PR #849: PCA no attribute trans_input_ transform bug fix
- PR #869: Removing incorrect information from KNN Docs
- PR #885: libclang installation fix for GPUCI
- PR #896: Fix typo in comms build instructions
- PR #921: Fix build scripts using incorrect cudf version
- PR #928: TSNE Stability Adjustments
- PR #934: Cache cudaDeviceProp in cumlHandle for perf reasons
- PR #932: Change default param value for RF classifier
- PR #949: Fix dtype conversion tests for unsupported cudf dtypes
- PR #908: Fix local build generated file ownerships
- PR #983: Change RF max_depth default to 16
- PR #987: Change default values for knn
- PR #988: Switch to exact tsne
- PR #991: Cleanup python code in cuml.dask.cluster
- PR #996: ucx_initialized being properly set in CommsContext
- PR #1007: Throws a well defined error when mutigpu is not enabled
- PR #1018: Hint location of nccl in build.sh for CI
- PR #1022: Using random_state to make K-Means MNMG tests deterministic
- PR #1034: Fix typos and formatting issues in RF docs
- PR #1052: Fix the rows_sample dtype to float

# cuML 0.8.0 (27 June 2019)

## New Features

- PR #652: Adjusted Rand Index metric ml-prim
- PR #679: Class label manipulation ml-prim
- PR #636: Rand Index metric ml-prim
- PR #515: Added Random Projection feature
- PR #504: Contingency matrix ml-prim
- PR #644: Add train_test_split utility for cuDF dataframes
- PR #612: Allow Cuda Array Interface, Numba inputs and input code refactor
- PR #641: C: Separate C-wrapper library build to generate libcuml.so
- PR #631: Add nvcategory based ordinal label encoder
- PR #681: Add MBSGDClassifier and MBSGDRegressor classes around SGD
- PR #705: Quasi Newton solver and LogisticRegression Python classes
- PR #670: Add test skipping functionality to build.sh
- PR #678: Random Forest Python class
- PR #684: prims: make_blobs primitive
- PR #673: prims: reduce cols by key primitive
- PR #812: Add cuML Communications API & consolidate Dask cuML

## Improvements

- PR #597: C++ cuML and ml-prims folder refactor
- PR #590: QN Recover from numeric errors
- PR #482: Introduce cumlHandle for pca and tsvd
- PR #573: Remove use of unnecessary cuDF column and series copies
- PR #601: Cython PEP8 cleanup and CI integration
- PR #596: Introduce cumlHandle for ols and ridge
- PR #579: Introduce cumlHandle for cd and sgd, and propagate C++ errors in cython level for cd and sgd
- PR #604: Adding cumlHandle to kNN, spectral methods, and UMAP
- PR #616: Enable clang-format for enforcing coding style
- PR #618: CI: Enable copyright header checks
- PR #622: Updated to use 0.8 dependencies
- PR #626: Added build.sh script, updated CI scripts and documentation
- PR #633: build: Auto-detection of GPU_ARCHS during cmake
- PR #650: Moving brute force kNN to prims. Creating stateless kNN API.
- PR #662: C++: Bulk clang-format updates
- PR #671: Added pickle pytests and correct pickling of Base class
- PR #675: atomicMin/Max(float, double) with integer atomics and bit flipping
- PR #677: build: 'deep-clean' to build.sh to clean faiss build as well
- PR #683: Use stateless c++ API in KNN so that it can be pickled properly
- PR #686: Use stateless c++ API in UMAP so that it can be pickled properly
- PR #695: prims: Refactor pairwise distance
- PR #707: Added stress test and updated documentation for RF
- PR #701: Added emacs temporary file patterns to .gitignore
- PR #606: C++: Added tests for host_buffer and improved device_buffer and host_buffer implementation
- PR #726: Updated RF docs and stress test
- PR #730: Update README and RF docs for 0.8
- PR #744: Random projections generating binomial on device. Fixing tests.
- PR #741: Update API docs for 0.8
- PR #754: Pickling of UMAP/KNN
- PR #753: Made PCA and TSVD picklable
- PR #746: LogisticRegression and QN API docstrings
- PR #820: Updating DEVELOPER GUIDE threading guidelines

## Bug Fixes
- PR #584: Added missing virtual destructor to deviceAllocator and hostAllocator
- PR #620: C++: Removed old unit-test files in ml-prims
- PR #627: C++: Fixed dbscan crash issue filed in 613
- PR #640: Remove setuptools from conda run dependency
- PR #646: Update link in contributing.md
- PR #649: Bug fix to LinAlg::reduce_rows_by_key prim filed in issue #648
- PR #666: fixes to gitutils.py to resolve both string decode and handling of uncommitted files
- PR #676: Fix template parameters in `bernoulli()` implementation.
- PR #685: Make CuPy optional to avoid nccl conda package conflicts
- PR #687: prims: updated tolerance for reduce_cols_by_key unit-tests
- PR #689: Removing extra prints from NearestNeighbors cython
- PR #718: Bug fix for DBSCAN and increasing batch size of sgd
- PR #719: Adding additional checks for dtype of the data
- PR #736: Bug fix for RF wrapper and .cu print function
- PR #547: Fixed issue if C++ compiler is specified via CXX during configure.
- PR #759: Configure Sphinx to render params correctly
- PR #762: Apply threshold to remove flakiness of UMAP tests.
- PR #768: Fixing memory bug from stateless refactor
- PR #782: Nearest neighbors checking properly whether memory should be freed
- PR #783: UMAP was using wrong size for knn computation
- PR #776: Hotfix for self.variables in RF
- PR #777: Fix numpy input bug
- PR #784: Fix jit of shuffle_idx python function
- PR #790: Fix rows_sample input type for RF
- PR #793: Fix for dtype conversion utility for numba arrays without cupy installed
- PR #806: Add a seed for sklearn model in RF test file
- PR #843: Rf quantile fix

# cuML 0.7.0 (10 May 2019)

## New Features

- PR #405: Quasi-Newton GLM Solvers
- PR #277: Add row- and column-wise weighted mean primitive
- PR #424: Add a grid-sync struct for inter-block synchronization
- PR #430: Add R-Squared Score to ml primitives
- PR #463: Add matrix gather to ml primitives
- PR #435: Expose cumlhandle in cython + developer guide
- PR #455: Remove default-stream arguement across ml-prims and cuML
- PR #375: cuml cpp shared library renamed to libcuml++.so
- PR #460: Random Forest & Decision Trees (Single-GPU, Classification)
- PR #491: Add doxygen build target for ml-prims
- PR #505: Add R-Squared Score to python interface
- PR #507: Add coordinate descent for lasso and elastic-net
- PR #511: Add a minmax ml-prim
- PR #516: Added Trustworthiness score feature
- PR #520: Add local build script to mimic gpuCI
- PR #503: Add column-wise matrix sort primitive
- PR #525: Add docs build script to cuML
- PR #528: Remove current KMeans and replace it with a new single GPU implementation built using ML primitives

## Improvements

- PR #481: Refactoring Quasi-Newton to use cumlHandle
- PR #467: Added validity check on cumlHandle_t
- PR #461: Rewrote permute and added column major version
- PR #440: README updates
- PR #295: Improve build-time and the interface e.g., enable bool-OutType, for distance()
- PR #390: Update docs version
- PR #272: Add stream parameters to cublas and cusolver wrapper functions
- PR #447: Added building and running mlprims tests to CI
- PR #445: Lower dbscan memory usage by computing adjacency matrix directly
- PR #431: Add support for fancy iterator input types to LinAlg::reduce_rows_by_key
- PR #394: Introducing cumlHandle API to dbscan and add example
- PR #500: Added CI check for black listed CUDA Runtime API calls
- PR #475: exposing cumlHandle for dbscan from python-side
- PR #395: Edited the CONTRIBUTING.md file
- PR #407: Test files to run stress, correctness and unit tests for cuml algos
- PR #512: generic copy method for copying buffers between device/host
- PR #533: Add cudatoolkit conda dependency
- PR #524: Use cmake find blas and find lapack to pass configure options to faiss
- PR #527: Added notes on UMAP differences from reference implementation
- PR #540: Use latest release version in update-version CI script
- PR #552: Re-enable assert in kmeans tests with xfail as needed
- PR #581: Add shared memory fast col major to row major function back with bound checks
- PR #592: More efficient matrix copy/reverse methods
- PR #721: Added pickle tests for DBSCAN and Random Projections

## Bug Fixes

- PR #334: Fixed segfault in `ML::cumlHandle_impl::destroyResources`
- PR #349: Developer guide clarifications for cumlHandle and cumlHandle_impl
- PR #398: Fix CI scripts to allow nightlies to be uploaded
- PR #399: Skip PCA tests to allow CI to run with driver 418
- PR #422: Issue in the PCA tests was solved and CI can run with driver 418
- PR #409: Add entry to gitmodules to ignore build artifacts
- PR #412: Fix for svdQR function in ml-prims
- PR #438: Code that depended on FAISS was building everytime.
- PR #358: Fixed an issue when switching streams on MLCommon::device_buffer and MLCommon::host_buffer
- PR #434: Fixing bug in CSR tests
- PR #443: Remove defaults channel from ci scripts
- PR #384: 64b index arithmetic updates to the kernels inside ml-prims
- PR #459: Fix for runtime library path of pip package
- PR #464: Fix for C++11 destructor warning in qn
- PR #466: Add support for column-major in LinAlg::*Norm methods
- PR #465: Fixing deadlock issue in GridSync due to consecutive sync calls
- PR #468: Fix dbscan example build failure
- PR #470: Fix resource leakage in Kalman filter python wrapper
- PR #473: Fix gather ml-prim test for change in rng uniform API
- PR #477: Fixes default stream initialization in cumlHandle
- PR #480: Replaced qn_fit() declaration with #include of file containing definition to fix linker error
- PR #495: Update cuDF and RMM versions in GPU ci test scripts
- PR #499: DEVELOPER_GUIDE.md: fixed links and clarified ML::detail::streamSyncer example
- PR #506: Re enable ml-prim tests in CI
- PR #508: Fix for an error with default argument in LinAlg::meanSquaredError
- PR #519: README.md Updates and adding BUILD.md back
- PR #526: Fix the issue of wrong results when fit and transform of PCA are called separately
- PR #531: Fixing missing arguments in updateDevice() for RF
- PR #543: Exposing dbscan batch size through cython API and fixing broken batching
- PR #551: Made use of ZLIB_LIBRARIES consistent between ml_test and ml_mg_test
- PR #557: Modified CI script to run cuML tests before building mlprims and removed lapack flag
- PR #578: Updated Readme.md to add lasso and elastic-net
- PR #580: Fixing cython garbage collection bug in KNN
- PR #577: Use find libz in prims cmake
- PR #594: fixed cuda-memcheck mean_center test failures


# cuML 0.6.1 (09 Apr 2019)

## Bug Fixes

- PR #462 Runtime library path fix for cuML pip package


# cuML 0.6.0 (22 Mar 2019)

## New Features

- PR #249: Single GPU Stochastic Gradient Descent for linear regression, logistic regression, and linear svm with L1, L2, and elastic-net penalties.
- PR #247: Added "proper" CUDA API to cuML
- PR #235: NearestNeighbors MG Support
- PR #261: UMAP Algorithm
- PR #290: NearestNeighbors numpy MG Support
- PR #303: Reusable spectral embedding / clustering
- PR #325: Initial support for single process multi-GPU OLS and tSVD
- PR #271: Initial support for hyperparameter optimization with dask for many models

## Improvements

- PR #144: Dockerfile update and docs for LinearRegression and Kalman Filter.
- PR #168: Add /ci/gpu/build.sh file to cuML
- PR #167: Integrating full-n-final ml-prims repo inside cuml
- PR #198: (ml-prims) Removal of *MG calls + fixed a bug in permute method
- PR #194: Added new ml-prims for supporting LASSO regression.
- PR #114: Building faiss C++ api into libcuml
- PR #64: Using FAISS C++ API in cuML and exposing bindings through cython
- PR #208: Issue ml-common-3: Math.h: swap thrust::for_each with binaryOp,unaryOp
- PR #224: Improve doc strings for readable rendering with readthedocs
- PR #209: Simplify README.md, move build instructions to BUILD.md
- PR #218: Fix RNG to use given seed and adjust RNG test tolerances.
- PR #225: Support for generating random integers
- PR #215: Refactored LinAlg::norm to Stats::rowNorm and added Stats::colNorm
- PR #234: Support for custom output type and passing index value to main_op in *Reduction kernels
- PR #230: Refactored the cuda_utils header
- PR #236: Refactored cuml python package structure to be more sklearn like
- PR #232: Added reduce_rows_by_key
- PR #246: Support for 2 vectors in the matrix vector operator
- PR #244: Fix for single GPU OLS and Ridge to support one column training data
- PR #271: Added get_params and set_params functions for linear and ridge regression
- PR #253: Fix for issue #250-reduce_rows_by_key failed memcheck for small nkeys
- PR #269: LinearRegression, Ridge Python docs update and cleaning
- PR #322: set_params updated
- PR #237: Update build instructions
- PR #275: Kmeans use of faster gpu_matrix
- PR #288: Add n_neighbors to NearestNeighbors constructor
- PR #302: Added FutureWarning for deprecation of current kmeans algorithm
- PR #312: Last minute cleanup before release
- PR #315: Documentation updating and enhancements
- PR #330: Added ignored argument to pca.fit_transform to map to sklearn's implemenation
- PR #342: Change default ABI to ON
- PR #572: Pulling DBSCAN components into reusable primitives


## Bug Fixes

- PR #193: Fix AttributeError in PCA and TSVD
- PR #211: Fixing inconsistent use of proper batch size calculation in DBSCAN
- PR #202: Adding back ability for users to define their own BLAS
- PR #201: Pass CMAKE CUDA path to faiss/configure script
- PR #200 Avoid using numpy via cimport in KNN
- PR #228: Bug fix: LinAlg::unaryOp with 0-length input
- PR #279: Removing faiss-gpu references in README
- PR #321: Fix release script typo
- PR #327: Update conda requirements for version 0.6 requirements
- PR #352: Correctly calculating numpy chunk sizing for kNN
- PR #345: Run python import as part of package build to trigger compilation
- PR #347: Lowering memory usage of kNN.
- PR #355: Fixing issues with very large numpy inputs to SPMG OLS and tSVD.
- PR #357: Removing FAISS requirement from README
- PR #362: Fix for matVecOp crashing on large input sizes
- PR #366: Index arithmetic issue fix with TxN_t class
- PR #376: Disabled kmeans tests since they are currently too sensitive (see #71)
- PR #380: Allow arbitrary data size on ingress for numba_utils.row_matrix
- PR #385: Fix for long import cuml time in containers and fix for setup_pip
- PR #630: Fixing a missing kneighbors in nearest neighbors python proxy

# cuML 0.5.1 (05 Feb 2019)

## Bug Fixes

- PR #189 Avoid using numpy via cimport to prevent ABI issues in Cython compilation


# cuML 0.5.0 (28 Jan 2019)

## New Features

- PR #66: OLS Linear Regression
- PR #44: Distance calculation ML primitives
- PR #69: Ridge (L2 Regularized) Linear Regression
- PR #103: Linear Kalman Filter
- PR #117: Pip install support
- PR #64: Device to device support from cuML device pointers into FAISS

## Improvements

- PR #56: Make OpenMP optional for building
- PR #67: Github issue templates
- PR #44: Refactored DBSCAN to use ML primitives
- PR #91: Pytest cleanup and sklearn toyset datasets based pytests for kmeans and dbscan
- PR #75: C++ example to use kmeans
- PR #117: Use cmake extension to find any zlib installed in system
- PR #94: Add cmake flag to set ABI compatibility
- PR #139: Move thirdparty submodules to root and add symlinks to new locations
- PR #151: Replace TravisCI testing and conda pkg builds with gpuCI
- PR #164: Add numba kernel for faster column to row major transform
- PR #114: Adding FAISS to cuml build

## Bug Fixes

- PR #48: CUDA 10 compilation warnings fix
- PR #51: Fixes to Dockerfile and docs for new build system
- PR #72: Fixes for GCC 7
- PR #96: Fix for kmeans stack overflow with high number of clusters
- PR #105: Fix for AttributeError in kmeans fit method
- PR #113: Removed old  glm python/cython files
- PR #118: Fix for AttributeError in kmeans predict method
- PR #125: Remove randomized solver option from PCA python bindings


# cuML 0.4.0 (05 Dec 2018)

## New Features

## Improvements

- PR #42: New build system: separation of libcuml.so and cuml python package
- PR #43: Added changelog.md

## Bug Fixes


# cuML 0.3.0 (30 Nov 2018)

## New Features

- PR #33: Added ability to call cuML algorithms using numpy arrays

## Improvements

- PR #24: Fix references of python package from cuML to cuml and start using versioneer for better versioning
- PR #40: Added support for refactored cuDF 0.3.0, updated Conda files
- PR #33: Major python test cleaning, all tests pass with cuDF 0.2.0 and 0.3.0. Preparation for new build system
- PR #34: Updated batch count calculation logic in DBSCAN
- PR #35: Beginning of DBSCAN refactor to use cuML mlprims and general improvements

## Bug Fixes

- PR #30: Fixed batch size bug in DBSCAN that caused crash. Also fixed various locations for potential integer overflows
- PR #28: Fix readthedocs build documentation
- PR #29: Fix pytests for cuml name change from cuML
- PR #33: Fixed memory bug that would cause segmentation faults due to numba releasing memory before it was used. Also fixed row major/column major bugs for different algorithms
- PR #36: Fix kmeans gtest to use device data
- PR #38: cuda\_free bug removed that caused google tests to sometimes pass and sometimes fail randomly
- PR #39: Updated cmake to correctly link with CUDA libraries, add CUDA runtime linking and include source files in compile target

# cuML 0.2.0 (02 Nov 2018)

## New Features

- PR #11: Kmeans algorithm added
- PR #7: FAISS KNN wrapper added
- PR #21: Added Conda install support

## Improvements

- PR #15: Added compatibility with cuDF (from prior pyGDF)
- PR #13: Added FAISS to Dockerfile
- PR #21: Added TravisCI build system for CI and Conda builds

## Bug Fixes

- PR #4: Fixed explained variance bug in TSVD
- PR #5: Notebook bug fixes and updated results


# cuML 0.1.0

Initial release including PCA, TSVD, DBSCAN, ml-prims and cython wrappers<|MERGE_RESOLUTION|>--- conflicted
+++ resolved
@@ -3,12 +3,9 @@
 ## New Features
 - PR #1777: Python bindings for entropy
 - PR #1742: Mean squared error implementation with cupy
-<<<<<<< HEAD
 - PR #1817: Confusion matrix implementation with cupy
-=======
 - PR #1766: Mean absolute error implementation with cupy
 - PR #1766: Mean squared log error implementation with cupy
->>>>>>> 8a658ab1
 - PR #1635: cuML Array shim and configurable output added to cluster methods
 - PR #1586: Seasonal ARIMA
 - PR #1683: cuml.dask make_regression
