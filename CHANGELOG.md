# cuML 0.14.0 (Date TBD)

## New Features

## Improvements
- PR #1931: C++: enabled doxygen docs for all of the C++ codebase
- PR #1944: Support for dask_cudf.core.Series in _extract_partitions
- PR #1947: Cleaning up cmake
- PR #1927: Use Cython's `new_build_ext` (if available)
- PR #1946: Removed zlib dependency from cmake
- PR #1968: Update SVC SVR with cuML Array
- PR #1972: updates to our flow to use conda-forge's clang and clang-tools packages
- PR #1974: Reduce ARIMA testing time
- PR #1984: Enable Ninja build
<<<<<<< HEAD
- PR #2019: Enable doxygen build in our nightly doc build CI script
=======
- PR #1996: Cythonize in parallel
- PR #2031: Encapsulating UCX-py interactions in singleton
- PR #2029: Add C++ ARIMA log-likelihood benchmark
>>>>>>> 063c2c6f

## Bug Fixes
- PR #1939: Fix syntax error in cuml.common.array
- PR #1941: Remove c++ cuda flag that was getting duplicated in CMake
- PR #1971: python: Correctly honor --singlegpu option and CUML_BUILD_PATH env variable
- PR #1969: Update libcumlprims to 0.14
- PR #1973: Add missing mg files for setup.py --singlegpu flag
- PR #1993: Set `umap_transform_reproducibility` tests to xfail
- PR #2017: Fixing memory issue in weak cc prim
- PR #2028: Skipping UMAP knn reproducibility tests until we figure out why its failing in CUDA 10.2
- PR #2024: Fixed cuda-memcheck errors with sample-without-replacement prim

# cuML 0.13.0 (Date TBD)

## New Features
- PR #1777: Python bindings for entropy
- PR #1742: Mean squared error implementation with cupy
- PR #1766: Mean absolute error implementation with cupy
- PR #1766: Mean squared log error implementation with cupy
- PR #1635: cuML Array shim and configurable output added to cluster methods
- PR #1586: Seasonal ARIMA
- PR #1683: cuml.dask make_regression
- PR #1689: Add framework for cuML Dask serializers
- PR #1709: Add `decision_function()` and `predict_proba()` for LogisticRegression
- PR #1714: Add `print_env.sh` file to gather important environment details
- PR #1750: LinearRegression CumlArray for configurable output
- PR #1767: Single GPU decomposition models configurable output
- PR #1646: Using FIL to predict in MNMG RF
- PR #1778: Make cuML Handle picklable
- PR #1738: cuml.dask refactor beginning and dask array input option for OLS, Ridge and KMeans
- PR #1874: Add predict_proba function to RF classifier
- PR #1815: Adding KNN parameter to UMAP

## Improvements
- PR #1644: Add `predict_proba()` for FIL binary classifier
- PR #1620: Pickling tests now automatically finds all model classes inheriting from cuml.Base
- PR #1637: Update to newer treelite version with XGBoost 1.0 compatibility
- PR #1632: Fix MBSGD models inheritance, they now inherits from cuml.Base
- PR #1628: Remove submodules from cuML
- PR #1755: Expose the build_treelite function for python
- PR #1649: Add the fil_sparse_format variable option to RF API
- PR #1647: storage_type=AUTO uses SPARSE for large models
- PR #1668: Update the warning statement thrown in RF when the seed is set but n_streams is not 1
- PR #1662: use of direct cusparse calls for coo2csr, instead of depending on nvgraph
- PR #1747: C++: dbscan performance improvements and cleanup
- PR #1697: Making trustworthiness batchable and using proper workspace
- PR #1721: Improving UMAP pytests
- PR #1717: Call `rmm_cupy_allocator` for CuPy allocations
- PR #1718: Import `using_allocator` from `cupy.cuda`
- PR #1723: Update RF Classifier to throw an exception for multi-class pickling
- PR #1726: Decorator to allocate CuPy arrays with RMM
- PR #1719: UMAP random seed reproducibility
- PR #1748: Test serializing `CumlArray` objects
- PR #1776: Refactoring pca/tsvd distributed
- PR #1762: Update CuPy requirement to 7
- PR #1768: C++: Different input and output types for add and subtract prims
- PR #1790: Add support for multiple seeding in k-means++
- PR #1805: Adding new Dask cuda serializers to naive bayes + a trivial perf update
- PR #1812: C++: bench: UMAP benchmark cases added
- PR #1795: Add capability to build CumlArray from bytearray/memoryview objects
- PR #1824: C++: improving the performance of UMAP algo
- PR #1816: Add ARIMA notebook
- PR #1856: Update docs for 0.13
- PR #1827: Add HPO demo Notebook
- PR #1825: `--nvtx` option in `build.sh`
- PR #1847: Update XGBoost version for CI
- PR #1837: Simplify cuML Array construction
- PR #1848: Rely on subclassing for cuML Array serialization
- PR #1866: Minimizing client memory pressure on Naive Bayes
- PR #1788: Removing complexity bottleneck in S-ARIMA
- PR #1891: Additional improvements to naive bayes tree reduction

## Bug Fixes
- PR #1835 : Fix calling default RF Classification always
- PT #1904: replace cub sort
- PR #1833: Fix depth issue in shallow RF regression estimators
- PR #1770: Warn that KalmanFilter is deprecated
- PR #1775: Allow CumlArray to work with inputs that have no 'strides' in array interface
- PR #1594: Train-test split is now reproducible
- PR #1590: Fix destination directory structure for run-clang-format.py
- PR #1611: Fixing pickling errors for KNN classifier and regressor
- PR #1617: Fixing pickling issues for SVC and SVR
- PR #1634: Fix title in KNN docs
- PR #1627: Adding a check for multi-class data in RF classification
- PR #1654: Skip treelite patch if its already been applied
- PR #1661: Fix nvstring variable name
- PR #1673: Using struct for caching dlsym state in communicator
- PR #1659: TSNE - introduce 'convert_dtype' and refactor class attr 'Y' to 'embedding_'
- PR #1672: Solver 'svd' in Linear and Ridge Regressors when n_cols=1
- PR #1670: Lasso & ElasticNet - cuml Handle added
- PR #1671: Update for accessing cuDF Series pointer
- PR #1652: Support XGBoost 1.0+ models in FIL
- PR #1702: Fix LightGBM-FIL validation test
- PR #1701: test_score kmeans test passing with newer cupy version
- PR #1706: Remove multi-class bug from QuasiNewton
- PR #1699: Limit CuPy to <7.2 temporarily
- PR #1708: Correctly deallocate cuML handles in Cython
- PR #1730: Fixes to KF for test stability (mainly in CUDA 10.2)
- PR #1729: Fixing naive bayes UCX serialization problem in fit()
- PR #1749: bug fix rf classifier/regressor on seg fault in bench
- PR #1751: Updated RF documentation
- PR #1765: Update the checks for using RF GPU predict
- PR #1787: C++: unit-tests to check for RF accuracy. As well as a bug fix to improve RF accuracy
- PR #1793: Updated fil pyx to solve memory leakage issue
- PR #1810: Quickfix - chunkage in dask make_regression
- PR #1842: DistributedDataHandler not properly setting 'multiple'
- PR #1849: Critical fix in ARIMA initial estimate
- PR #1851: Fix for cuDF behavior change for multidimensional arrays
- PR #1852: Remove Thrust warnings
- PR #1868: Turning off IPC caching until it is fixed in UCX-py/UCX
- PR #1876: UMAP exponential decay parameters fix
- PR #1887: Fix hasattr for missing attributes on base models
- PR #1877: Remove resetting index in shuffling in train_test_split
- PR #1893: Updating UCX in comms to match current UCX-py
- PR #1888: Small train_test_split test fix
- PR #1899: Fix dask `extract_partitions()`, remove transformation as instance variable in PCA and TSVD and match sklearn APIs
- PR #1920: Temporarily raising threshold for UMAP reproducibility tests
- PR #1918: Create memleak fixture to skip memleak tests in CI for now
- PR #1926: Update batch matrix test margins
- PR #1925: Fix failing dask tests
- PR #1936: Update DaskRF regression test to xfail
- PR #1932: Isolating cause of make_blobs failure
- PR #1951: Dask Random forest regression CPU predict bug fix
- PR #1948: Adjust BatchedMargin margin and disable tests temporarily
- PR #1950: Fix UMAP test failure



# cuML 0.12.0 (04 Feb 2020)

## New Features
- PR #1483: prims: Fused L2 distance and nearest-neighbor prim
- PR #1494: bench: ml-prims benchmark
- PR #1514: bench: Fused L2 NN prim benchmark
- PR #1411: Cython side of MNMG OLS
- PR #1520: Cython side of MNMG Ridge Regression
- PR #1516: Suppor Vector Regression (epsilon-SVR)

## Improvements
- PR #1638: Update cuml/docs/README.md
- PR #1468: C++: updates to clang format flow to make it more usable among devs
- PR #1473: C++: lazy initialization of "costly" resources inside cumlHandle
- PR #1443: Added a new overloaded GEMM primitive
- PR #1489: Enabling deep trees using Gather tree builder
- PR #1463: Update FAISS submodule to 1.6.1
- PR #1488: Add codeowners
- PR #1432: Row-major (C-style) GPU arrays for benchmarks
- PR #1490: Use dask master instead of conda package for testing
- PR #1375: Naive Bayes & Distributed Naive Bayes
- PR #1377: Add GPU array support for FIL benchmarking
- PR #1493: kmeans: add tiling support for 1-NN computation and use fusedL2-1NN prim for L2 distance metric
- PR #1532: Update CuPy to >= 6.6 and allow 7.0
- PR #1528: Re-enabling KNN using dynamic library loading for UCX in communicator
- PR #1545: Add conda environment version updates to ci script
- PR #1541: Updates for libcudf++ Python refactor
- PR #1555: FIL-SKL, an SKLearn-based benchmark for FIL
- PR #1537: Improve pickling and scoring suppport for many models to support hyperopt
- PR #1551: Change custom kernel to cupy for col/row order transform
- PR #1533: C++: interface header file separation for SVM
- PR #1560: Helper function to allocate all new CuPy arrays with RMM memory management
- PR #1570: Relax nccl in conda recipes to >=2.4 (matching CI)
- PR #1578: Add missing function information to the cuML documenataion
- PR #1584: Add has_scipy utility function for runtime check
- PR #1583: API docs updates for 0.12
- PR #1591: Updated FIL documentation

## Bug Fixes
- PR #1470: Documentation: add make_regression, fix ARIMA section
- PR #1482: Updated the code to remove sklearn from the mbsgd stress test
- PR #1491: Update dev environments for 0.12
- PR #1512: Updating setup_cpu() in SpeedupComparisonRunner
- PR #1498: Add build.sh to code owners
- PR #1505: cmake: added correct dependencies for prims-bench build
- PR #1534: Removed TODO comment in create_ucp_listeners()
- PR #1548: Fixing umap extra unary op in knn graph
- PR #1547: Fixing MNMG kmeans score. Fixing UMAP pickling before fit(). Fixing UMAP test failures.
- PR #1557: Increasing threshold for kmeans score
- PR #1562: Increasing threshold even higher
- PR #1564: Fixed a typo in function cumlMPICommunicator_impl::syncStream
- PR #1569: Remove Scikit-learn exception and depedenncy in SVM
- PR #1575: Add missing dtype parameter in call to strides to order for CuPy 6.6 code path
- PR #1574: Updated the init file to include SVM
- PR #1589: Fixing the default value for RF and updating mnmg predict to accept cudf
- PR #1601: Fixed wrong datatype used in knn voting kernel

# cuML 0.11.0 (11 Dec 2019)

## New Features

- PR #1295: Cython side of MNMG PCA
- PR #1218: prims: histogram prim
- PR #1129: C++: Separate include folder for C++ API distribution
- PR #1282: OPG KNN MNMG Code (disabled for 0.11)
- PR #1242: Initial implementation of FIL sparse forests
- PR #1194: Initial ARIMA time-series modeling support.
- PR #1286: Importing treelite models as FIL sparse forests
- PR #1285: Fea minimum impurity decrease RF param
- PR #1301: Add make_regression to generate regression datasets
- PR #1322: RF pickling using treelite, protobuf and FIL
- PR #1332: Add option to cuml.dask make_blobs to produce dask array
- PR #1307: Add RF regression benchmark
- PR #1327: Update the code to build treelite with protobuf
- PR #1289: Add Python benchmarking support for FIL
- PR #1371: Cython side of MNMG tSVD
- PR #1386: Expose SVC decision function value

## Improvements
- PR #1170: Use git to clone subprojects instead of git submodules
- PR #1239: Updated the treelite version
- PR #1225: setup.py clone dependencies like cmake and correct include paths
- PR #1224: Refactored FIL to prepare for sparse trees
- PR #1249: Include libcuml.so C API in installed targets
- PR #1259: Conda dev environment updates and use libcumlprims current version in CI
- PR #1277: Change dependency order in cmake for better printing at compile time
- PR #1264: Add -s flag to GPU CI pytest for better error printing
- PR #1271: Updated the Ridge regression documentation
- PR #1283: Updated the cuMl docs to include MBSGD and adjusted_rand_score
- PR #1300: Lowercase parameter versions for FIL algorithms
- PR #1312: Update CuPy to version 6.5 and use conda-forge channel
- PR #1336: Import SciKit-Learn models into FIL
- PR #1314: Added options needed for ASVDb output (CUDA ver, etc.), added option
  to select algos
- PR #1335: Options to print available algorithms and datasets
  in the Python benchmark
- PR #1338: Remove BUILD_ABI references in CI scripts
- PR #1340: Updated unit tests to uses larger dataset
- PR #1351: Build treelite temporarily for GPU CI testing of FIL Scikit-learn
  model importing
- PR #1367: --test-split benchmark parameter for train-test split
- PR #1360: Improved tests for importing SciKit-Learn models into FIL
- PR #1368: Add --num-rows benchmark command line argument
- PR #1351: Build treelite temporarily for GPU CI testing of FIL Scikit-learn model importing
- PR #1366: Modify train_test_split to use CuPy and accept device arrays
- PR #1258: Documenting new MPI communicator for multi-node multi-GPU testing
- PR #1345: Removing deprecated should_downcast argument
- PR #1362: device_buffer in UMAP + Sparse prims
- PR #1376: AUTO value for FIL algorithm
- PR #1408: Updated pickle tests to delete the pre-pickled model to prevent pointer leakage
- PR #1357: Run benchmarks multiple times for CI
- PR #1382: ARIMA optimization: move functions to C++ side
- PR #1392: Updated RF code to reduce duplication of the code
- PR #1444: UCX listener running in its own isolated thread
- PR #1445: Improved performance of FIL sparse trees
- PR #1431: Updated API docs
- PR #1441: Remove unused CUDA conda labels
- PR #1439: Match sklearn 0.22 default n_estimators for RF and fix test errors
- PR #1461: Add kneighbors to API docs

## Bug Fixes
- PR #1281: Making rng.h threadsafe
- PR #1212: Fix cmake git cloning always running configure in subprojects
- PR #1261: Fix comms build errors due to cuml++ include folder changes
- PR #1267: Update build.sh for recent change of building comms in main CMakeLists
- PR #1278: Removed incorrect overloaded instance of eigJacobi
- PR #1302: Updates for numba 0.46
- PR #1313: Updated the RF tests to set the seed and n_streams
- PR #1319: Using machineName arg passed in instead of default for ASV reporting
- PR #1326: Fix illegal memory access in make_regression (bounds issue)
- PR #1330: Fix C++ unit test utils for better handling of differences near zero
- PR #1342: Fix to prevent memory leakage in Lasso and ElasticNet
- PR #1337: Fix k-means init from preset cluster centers
- PR #1354: Fix SVM gamma=scale implementation
- PR #1344: Change other solver based methods to create solver object in init
- PR #1373: Fixing a few small bugs in make_blobs and adding asserts to pytests
- PR #1361: Improve SMO error handling
- PR #1384: Lower expectations on batched matrix tests to prevent CI failures
- PR #1380: Fix memory leaks in ARIMA
- PR #1391: Lower expectations on batched matrix tests even more
- PR #1394: Warning added in svd for cuda version 10.1
- PR #1407: Resolved RF predict issues and updated RF docstring
- PR #1401: Patch for lbfgs solver for logistic regression with no l1 penalty
- PR #1416: train_test_split numba and rmm device_array output bugfix
- PR #1419: UMAP pickle tests are using wrong n_neighbors value for trustworthiness
- PR #1438: KNN Classifier to properly return Dataframe with Dataframe input
- PR #1425: Deprecate seed and use random_state similar to Scikit-learn in train_test_split
- PR #1458: Add joblib as an explicit requirement
- PR #1474: Defer knn mnmg to 0.12 nightly builds and disable ucx-py dependency

# cuML 0.10.0 (16 Oct 2019)

## New Features
- PR #1148: C++ benchmark tool for c++/CUDA code inside cuML
- PR #1071: Selective eigen solver of cuSolver
- PR #1073: Updating RF wrappers to use FIL for GPU accelerated prediction
- PR #1104: CUDA 10.1 support
- PR #1113: prims: new batched make-symmetric-matrix primitive
- PR #1112: prims: new batched-gemv primitive
- PR #855: Added benchmark tools
- PR #1149 Add YYMMDD to version tag for nightly conda packages
- PR #892: General Gram matrices prim
- PR #912: Support Vector Machine
- PR #1274: Updated the RF score function to use GPU predict

## Improvements
- PR #961: High Peformance RF; HIST algo
- PR #1028: Dockerfile updates after dir restructure. Conda env yaml to add statsmodels as a dependency
- PR #1047: Consistent OPG interface for kmeans, based on internal libcumlprims update
- PR #763: Add examples to train_test_split documentation
- PR #1093: Unified inference kernels for different FIL algorithms
- PR #1076: Paying off some UMAP / Spectral tech debt.
- PR #1086: Ensure RegressorMixin scorer uses device arrays
- PR #1110: Adding tests to use default values of parameters of the models
- PR #1108: input_to_host_array function in input_utils for input processing to host arrays
- PR #1114: K-means: Exposing useful params, removing unused params, proxying params in Dask
- PR #1138: Implementing ANY_RANK semantics on irecv
- PR #1142: prims: expose separate InType and OutType for unaryOp and binaryOp
- PR #1115: Moving dask_make_blobs to cuml.dask.datasets. Adding conversion to dask.DataFrame
- PR #1136: CUDA 10.1 CI updates
- PR #1135: K-means: add boundary cases for kmeans||, support finer control with convergence
- PR #1163: Some more correctness improvements. Better verbose printing
- PR #1165: Adding except + in all remaining cython
- PR #1186: Using LocalCUDACluster Pytest fixture
- PR #1173: Docs: Barnes Hut TSNE documentation
- PR #1176: Use new RMM API based on Cython
- PR #1219: Adding custom bench_func and verbose logging to cuml.benchmark
- PR #1247: Improved MNMG RF error checking

## Bug Fixes

- PR #1231: RF respect number of cuda streams from cuml handle
- PR #1230: Rf bugfix memleak in regression
- PR #1208: compile dbscan bug
- PR #1016: Use correct libcumlprims version in GPU CI
- PR #1040: Update version of numba in development conda yaml files
- PR #1043: Updates to accomodate cuDF python code reorganization
- PR #1044: Remove nvidia driver installation from ci/cpu/build.sh
- PR #991: Barnes Hut TSNE Memory Issue Fixes
- PR #1075: Pinning Dask version for consistent CI results
- PR #990: Barnes Hut TSNE Memory Issue Fixes
- PR #1066: Using proper set of workers to destroy nccl comms
- PR #1072: Remove pip requirements and setup
- PR #1074: Fix flake8 CI style check
- PR #1087: Accuracy improvement for sqrt/log in RF max_feature
- PR #1088: Change straggling numba python allocations to use RMM
- PR #1106: Pinning Distributed version to match Dask for consistent CI results
- PR #1116: TSNE CUDA 10.1 Bug Fixes
- PR #1132: DBSCAN Batching Bug Fix
- PR #1162: DASK RF random seed bug fix
- PR #1164: Fix check_dtype arg handling for input_to_dev_array
- PR #1171: SVM prediction bug fix
- PR #1177: Update dask and distributed to 2.5
- PR #1204: Fix SVM crash on Turing
- PR #1199: Replaced sprintf() with snprintf() in THROW()
- PR #1205: Update dask-cuda in yml envs
- PR #1211: Fixing Dask k-means transform bug and adding test
- PR #1236: Improve fix for SMO solvers potential crash on Turing
- PR #1251: Disable compiler optimization for CUDA 10.1 for distance prims
- PR #1260: Small bugfix for major conversion in input_utils
- PR #1276: Fix float64 prediction crash in test_random_forest

# cuML 0.9.0 (21 Aug 2019)

## New Features

- PR #894: Convert RF to treelite format
- PR #826: Jones transformation of params for ARIMA models timeSeries ml-prim
- PR #697: Silhouette Score metric ml-prim
- PR #674: KL Divergence metric ml-prim
- PR #787: homogeneity, completeness and v-measure metrics ml-prim
- PR #711: Mutual Information metric ml-prim
- PR #724: Entropy metric ml-prim
- PR #766: Expose score method based on inertia for KMeans
- PR #823: prims: cluster dispersion metric
- PR #816: Added inverse_transform() for LabelEncoder
- PR #789: prims: sampling without replacement
- PR #813: prims: Col major istance prim
- PR #635: Random Forest & Decision Tree Regression (Single-GPU)
- PR #819: Forest Inferencing Library (FIL)
- PR #829: C++: enable nvtx ranges
- PR #835: Holt-Winters algorithm
- PR #837: treelite for decision forest exchange format
- PR #871: Wrapper for FIL
- PR #870: make_blobs python function
- PR #881: wrappers for accuracy_score and adjusted_rand_score functions
- PR #840: Dask RF classification and regression
- PR #870: make_blobs python function
- PR #879: import of treelite models to FIL
- PR #892: General Gram matrices prim
- PR #883: Adding MNMG Kmeans
- PR #930: Dask RF
- PR #882: TSNE - T-Distributed Stochastic Neighbourhood Embedding
- PR #624: Internals API & Graph Based Dimensionality Reductions Callback
- PR #926: Wrapper for FIL
- PR #994: Adding MPI comm impl for testing / benchmarking MNMG CUDA
- PR #960: Enable using libcumlprims for MG algorithms/prims

## Improvements
- PR #822: build: build.sh update to club all make targets together
- PR #807: Added development conda yml files
- PR #840: Require cmake >= 3.14
- PR #832: Stateless Decision Tree and Random Forest API
- PR #857: Small modifications to comms for utilizing IB w/ Dask
- PR #851: Random forest Stateless API wrappers
- PR #865: High Performance RF
- PR #895: Pretty prints arguments!
- PR #920: Add an empty marker kernel for tracing purposes
- PR #915: syncStream added to cumlCommunicator
- PR #922: Random Forest support in FIL
- PR #911: Update headers to credit CannyLabs BH TSNE implementation
- PR #918: Streamline CUDA_REL environment variable
- PR #924: kmeans: updated APIs to be stateless, refactored code for mnmg support
- PR #950: global_bias support in FIL
- PR #773: Significant improvements to input checking of all classes and common input API for Python
- PR #957: Adding docs to RF & KMeans MNMG. Small fixes for release
- PR #965: Making dask-ml a hard dependency
- PR #976: Update api.rst for new 0.9 classes
- PR #973: Use cudaDeviceGetAttribute instead of relying on cudaDeviceProp object being passed
- PR #978: Update README for 0.9
- PR #1009: Fix references to notebooks-contrib
- PR #1015: Ability to control the number of internal streams in cumlHandle_impl via cumlHandle
- PR #1175: Add more modules to docs ToC

## Bug Fixes

- PR #923: Fix misshapen level/trend/season HoltWinters output
- PR #831: Update conda package dependencies to cudf 0.9
- PR #772: Add missing cython headers to SGD and CD
- PR #849: PCA no attribute trans_input_ transform bug fix
- PR #869: Removing incorrect information from KNN Docs
- PR #885: libclang installation fix for GPUCI
- PR #896: Fix typo in comms build instructions
- PR #921: Fix build scripts using incorrect cudf version
- PR #928: TSNE Stability Adjustments
- PR #934: Cache cudaDeviceProp in cumlHandle for perf reasons
- PR #932: Change default param value for RF classifier
- PR #949: Fix dtype conversion tests for unsupported cudf dtypes
- PR #908: Fix local build generated file ownerships
- PR #983: Change RF max_depth default to 16
- PR #987: Change default values for knn
- PR #988: Switch to exact tsne
- PR #991: Cleanup python code in cuml.dask.cluster
- PR #996: ucx_initialized being properly set in CommsContext
- PR #1007: Throws a well defined error when mutigpu is not enabled
- PR #1018: Hint location of nccl in build.sh for CI
- PR #1022: Using random_state to make K-Means MNMG tests deterministic
- PR #1034: Fix typos and formatting issues in RF docs
- PR #1052: Fix the rows_sample dtype to float

# cuML 0.8.0 (27 June 2019)

## New Features

- PR #652: Adjusted Rand Index metric ml-prim
- PR #679: Class label manipulation ml-prim
- PR #636: Rand Index metric ml-prim
- PR #515: Added Random Projection feature
- PR #504: Contingency matrix ml-prim
- PR #644: Add train_test_split utility for cuDF dataframes
- PR #612: Allow Cuda Array Interface, Numba inputs and input code refactor
- PR #641: C: Separate C-wrapper library build to generate libcuml.so
- PR #631: Add nvcategory based ordinal label encoder
- PR #681: Add MBSGDClassifier and MBSGDRegressor classes around SGD
- PR #705: Quasi Newton solver and LogisticRegression Python classes
- PR #670: Add test skipping functionality to build.sh
- PR #678: Random Forest Python class
- PR #684: prims: make_blobs primitive
- PR #673: prims: reduce cols by key primitive
- PR #812: Add cuML Communications API & consolidate Dask cuML

## Improvements

- PR #597: C++ cuML and ml-prims folder refactor
- PR #590: QN Recover from numeric errors
- PR #482: Introduce cumlHandle for pca and tsvd
- PR #573: Remove use of unnecessary cuDF column and series copies
- PR #601: Cython PEP8 cleanup and CI integration
- PR #596: Introduce cumlHandle for ols and ridge
- PR #579: Introduce cumlHandle for cd and sgd, and propagate C++ errors in cython level for cd and sgd
- PR #604: Adding cumlHandle to kNN, spectral methods, and UMAP
- PR #616: Enable clang-format for enforcing coding style
- PR #618: CI: Enable copyright header checks
- PR #622: Updated to use 0.8 dependencies
- PR #626: Added build.sh script, updated CI scripts and documentation
- PR #633: build: Auto-detection of GPU_ARCHS during cmake
- PR #650: Moving brute force kNN to prims. Creating stateless kNN API.
- PR #662: C++: Bulk clang-format updates
- PR #671: Added pickle pytests and correct pickling of Base class
- PR #675: atomicMin/Max(float, double) with integer atomics and bit flipping
- PR #677: build: 'deep-clean' to build.sh to clean faiss build as well
- PR #683: Use stateless c++ API in KNN so that it can be pickled properly
- PR #686: Use stateless c++ API in UMAP so that it can be pickled properly
- PR #695: prims: Refactor pairwise distance
- PR #707: Added stress test and updated documentation for RF
- PR #701: Added emacs temporary file patterns to .gitignore
- PR #606: C++: Added tests for host_buffer and improved device_buffer and host_buffer implementation
- PR #726: Updated RF docs and stress test
- PR #730: Update README and RF docs for 0.8
- PR #744: Random projections generating binomial on device. Fixing tests.
- PR #741: Update API docs for 0.8
- PR #754: Pickling of UMAP/KNN
- PR #753: Made PCA and TSVD picklable
- PR #746: LogisticRegression and QN API docstrings
- PR #820: Updating DEVELOPER GUIDE threading guidelines

## Bug Fixes
- PR #584: Added missing virtual destructor to deviceAllocator and hostAllocator
- PR #620: C++: Removed old unit-test files in ml-prims
- PR #627: C++: Fixed dbscan crash issue filed in 613
- PR #640: Remove setuptools from conda run dependency
- PR #646: Update link in contributing.md
- PR #649: Bug fix to LinAlg::reduce_rows_by_key prim filed in issue #648
- PR #666: fixes to gitutils.py to resolve both string decode and handling of uncommitted files
- PR #676: Fix template parameters in `bernoulli()` implementation.
- PR #685: Make CuPy optional to avoid nccl conda package conflicts
- PR #687: prims: updated tolerance for reduce_cols_by_key unit-tests
- PR #689: Removing extra prints from NearestNeighbors cython
- PR #718: Bug fix for DBSCAN and increasing batch size of sgd
- PR #719: Adding additional checks for dtype of the data
- PR #736: Bug fix for RF wrapper and .cu print function
- PR #547: Fixed issue if C++ compiler is specified via CXX during configure.
- PR #759: Configure Sphinx to render params correctly
- PR #762: Apply threshold to remove flakiness of UMAP tests.
- PR #768: Fixing memory bug from stateless refactor
- PR #782: Nearest neighbors checking properly whether memory should be freed
- PR #783: UMAP was using wrong size for knn computation
- PR #776: Hotfix for self.variables in RF
- PR #777: Fix numpy input bug
- PR #784: Fix jit of shuffle_idx python function
- PR #790: Fix rows_sample input type for RF
- PR #793: Fix for dtype conversion utility for numba arrays without cupy installed
- PR #806: Add a seed for sklearn model in RF test file
- PR #843: Rf quantile fix

# cuML 0.7.0 (10 May 2019)

## New Features

- PR #405: Quasi-Newton GLM Solvers
- PR #277: Add row- and column-wise weighted mean primitive
- PR #424: Add a grid-sync struct for inter-block synchronization
- PR #430: Add R-Squared Score to ml primitives
- PR #463: Add matrix gather to ml primitives
- PR #435: Expose cumlhandle in cython + developer guide
- PR #455: Remove default-stream arguement across ml-prims and cuML
- PR #375: cuml cpp shared library renamed to libcuml++.so
- PR #460: Random Forest & Decision Trees (Single-GPU, Classification)
- PR #491: Add doxygen build target for ml-prims
- PR #505: Add R-Squared Score to python interface
- PR #507: Add coordinate descent for lasso and elastic-net
- PR #511: Add a minmax ml-prim
- PR #516: Added Trustworthiness score feature
- PR #520: Add local build script to mimic gpuCI
- PR #503: Add column-wise matrix sort primitive
- PR #525: Add docs build script to cuML
- PR #528: Remove current KMeans and replace it with a new single GPU implementation built using ML primitives

## Improvements

- PR #481: Refactoring Quasi-Newton to use cumlHandle
- PR #467: Added validity check on cumlHandle_t
- PR #461: Rewrote permute and added column major version
- PR #440: README updates
- PR #295: Improve build-time and the interface e.g., enable bool-OutType, for distance()
- PR #390: Update docs version
- PR #272: Add stream parameters to cublas and cusolver wrapper functions
- PR #447: Added building and running mlprims tests to CI
- PR #445: Lower dbscan memory usage by computing adjacency matrix directly
- PR #431: Add support for fancy iterator input types to LinAlg::reduce_rows_by_key
- PR #394: Introducing cumlHandle API to dbscan and add example
- PR #500: Added CI check for black listed CUDA Runtime API calls
- PR #475: exposing cumlHandle for dbscan from python-side
- PR #395: Edited the CONTRIBUTING.md file
- PR #407: Test files to run stress, correctness and unit tests for cuml algos
- PR #512: generic copy method for copying buffers between device/host
- PR #533: Add cudatoolkit conda dependency
- PR #524: Use cmake find blas and find lapack to pass configure options to faiss
- PR #527: Added notes on UMAP differences from reference implementation
- PR #540: Use latest release version in update-version CI script
- PR #552: Re-enable assert in kmeans tests with xfail as needed
- PR #581: Add shared memory fast col major to row major function back with bound checks
- PR #592: More efficient matrix copy/reverse methods
- PR #721: Added pickle tests for DBSCAN and Random Projections

## Bug Fixes

- PR #334: Fixed segfault in `ML::cumlHandle_impl::destroyResources`
- PR #349: Developer guide clarifications for cumlHandle and cumlHandle_impl
- PR #398: Fix CI scripts to allow nightlies to be uploaded
- PR #399: Skip PCA tests to allow CI to run with driver 418
- PR #422: Issue in the PCA tests was solved and CI can run with driver 418
- PR #409: Add entry to gitmodules to ignore build artifacts
- PR #412: Fix for svdQR function in ml-prims
- PR #438: Code that depended on FAISS was building everytime.
- PR #358: Fixed an issue when switching streams on MLCommon::device_buffer and MLCommon::host_buffer
- PR #434: Fixing bug in CSR tests
- PR #443: Remove defaults channel from ci scripts
- PR #384: 64b index arithmetic updates to the kernels inside ml-prims
- PR #459: Fix for runtime library path of pip package
- PR #464: Fix for C++11 destructor warning in qn
- PR #466: Add support for column-major in LinAlg::*Norm methods
- PR #465: Fixing deadlock issue in GridSync due to consecutive sync calls
- PR #468: Fix dbscan example build failure
- PR #470: Fix resource leakage in Kalman filter python wrapper
- PR #473: Fix gather ml-prim test for change in rng uniform API
- PR #477: Fixes default stream initialization in cumlHandle
- PR #480: Replaced qn_fit() declaration with #include of file containing definition to fix linker error
- PR #495: Update cuDF and RMM versions in GPU ci test scripts
- PR #499: DEVELOPER_GUIDE.md: fixed links and clarified ML::detail::streamSyncer example
- PR #506: Re enable ml-prim tests in CI
- PR #508: Fix for an error with default argument in LinAlg::meanSquaredError
- PR #519: README.md Updates and adding BUILD.md back
- PR #526: Fix the issue of wrong results when fit and transform of PCA are called separately
- PR #531: Fixing missing arguments in updateDevice() for RF
- PR #543: Exposing dbscan batch size through cython API and fixing broken batching
- PR #551: Made use of ZLIB_LIBRARIES consistent between ml_test and ml_mg_test
- PR #557: Modified CI script to run cuML tests before building mlprims and removed lapack flag
- PR #578: Updated Readme.md to add lasso and elastic-net
- PR #580: Fixing cython garbage collection bug in KNN
- PR #577: Use find libz in prims cmake
- PR #594: fixed cuda-memcheck mean_center test failures


# cuML 0.6.1 (09 Apr 2019)

## Bug Fixes

- PR #462 Runtime library path fix for cuML pip package


# cuML 0.6.0 (22 Mar 2019)

## New Features

- PR #249: Single GPU Stochastic Gradient Descent for linear regression, logistic regression, and linear svm with L1, L2, and elastic-net penalties.
- PR #247: Added "proper" CUDA API to cuML
- PR #235: NearestNeighbors MG Support
- PR #261: UMAP Algorithm
- PR #290: NearestNeighbors numpy MG Support
- PR #303: Reusable spectral embedding / clustering
- PR #325: Initial support for single process multi-GPU OLS and tSVD
- PR #271: Initial support for hyperparameter optimization with dask for many models

## Improvements

- PR #144: Dockerfile update and docs for LinearRegression and Kalman Filter.
- PR #168: Add /ci/gpu/build.sh file to cuML
- PR #167: Integrating full-n-final ml-prims repo inside cuml
- PR #198: (ml-prims) Removal of *MG calls + fixed a bug in permute method
- PR #194: Added new ml-prims for supporting LASSO regression.
- PR #114: Building faiss C++ api into libcuml
- PR #64: Using FAISS C++ API in cuML and exposing bindings through cython
- PR #208: Issue ml-common-3: Math.h: swap thrust::for_each with binaryOp,unaryOp
- PR #224: Improve doc strings for readable rendering with readthedocs
- PR #209: Simplify README.md, move build instructions to BUILD.md
- PR #218: Fix RNG to use given seed and adjust RNG test tolerances.
- PR #225: Support for generating random integers
- PR #215: Refactored LinAlg::norm to Stats::rowNorm and added Stats::colNorm
- PR #234: Support for custom output type and passing index value to main_op in *Reduction kernels
- PR #230: Refactored the cuda_utils header
- PR #236: Refactored cuml python package structure to be more sklearn like
- PR #232: Added reduce_rows_by_key
- PR #246: Support for 2 vectors in the matrix vector operator
- PR #244: Fix for single GPU OLS and Ridge to support one column training data
- PR #271: Added get_params and set_params functions for linear and ridge regression
- PR #253: Fix for issue #250-reduce_rows_by_key failed memcheck for small nkeys
- PR #269: LinearRegression, Ridge Python docs update and cleaning
- PR #322: set_params updated
- PR #237: Update build instructions
- PR #275: Kmeans use of faster gpu_matrix
- PR #288: Add n_neighbors to NearestNeighbors constructor
- PR #302: Added FutureWarning for deprecation of current kmeans algorithm
- PR #312: Last minute cleanup before release
- PR #315: Documentation updating and enhancements
- PR #330: Added ignored argument to pca.fit_transform to map to sklearn's implemenation
- PR #342: Change default ABI to ON
- PR #572: Pulling DBSCAN components into reusable primitives


## Bug Fixes

- PR #193: Fix AttributeError in PCA and TSVD
- PR #211: Fixing inconsistent use of proper batch size calculation in DBSCAN
- PR #202: Adding back ability for users to define their own BLAS
- PR #201: Pass CMAKE CUDA path to faiss/configure script
- PR #200 Avoid using numpy via cimport in KNN
- PR #228: Bug fix: LinAlg::unaryOp with 0-length input
- PR #279: Removing faiss-gpu references in README
- PR #321: Fix release script typo
- PR #327: Update conda requirements for version 0.6 requirements
- PR #352: Correctly calculating numpy chunk sizing for kNN
- PR #345: Run python import as part of package build to trigger compilation
- PR #347: Lowering memory usage of kNN.
- PR #355: Fixing issues with very large numpy inputs to SPMG OLS and tSVD.
- PR #357: Removing FAISS requirement from README
- PR #362: Fix for matVecOp crashing on large input sizes
- PR #366: Index arithmetic issue fix with TxN_t class
- PR #376: Disabled kmeans tests since they are currently too sensitive (see #71)
- PR #380: Allow arbitrary data size on ingress for numba_utils.row_matrix
- PR #385: Fix for long import cuml time in containers and fix for setup_pip
- PR #630: Fixing a missing kneighbors in nearest neighbors python proxy

# cuML 0.5.1 (05 Feb 2019)

## Bug Fixes

- PR #189 Avoid using numpy via cimport to prevent ABI issues in Cython compilation


# cuML 0.5.0 (28 Jan 2019)

## New Features

- PR #66: OLS Linear Regression
- PR #44: Distance calculation ML primitives
- PR #69: Ridge (L2 Regularized) Linear Regression
- PR #103: Linear Kalman Filter
- PR #117: Pip install support
- PR #64: Device to device support from cuML device pointers into FAISS

## Improvements

- PR #56: Make OpenMP optional for building
- PR #67: Github issue templates
- PR #44: Refactored DBSCAN to use ML primitives
- PR #91: Pytest cleanup and sklearn toyset datasets based pytests for kmeans and dbscan
- PR #75: C++ example to use kmeans
- PR #117: Use cmake extension to find any zlib installed in system
- PR #94: Add cmake flag to set ABI compatibility
- PR #139: Move thirdparty submodules to root and add symlinks to new locations
- PR #151: Replace TravisCI testing and conda pkg builds with gpuCI
- PR #164: Add numba kernel for faster column to row major transform
- PR #114: Adding FAISS to cuml build

## Bug Fixes

- PR #48: CUDA 10 compilation warnings fix
- PR #51: Fixes to Dockerfile and docs for new build system
- PR #72: Fixes for GCC 7
- PR #96: Fix for kmeans stack overflow with high number of clusters
- PR #105: Fix for AttributeError in kmeans fit method
- PR #113: Removed old  glm python/cython files
- PR #118: Fix for AttributeError in kmeans predict method
- PR #125: Remove randomized solver option from PCA python bindings


# cuML 0.4.0 (05 Dec 2018)

## New Features

## Improvements

- PR #42: New build system: separation of libcuml.so and cuml python package
- PR #43: Added changelog.md

## Bug Fixes


# cuML 0.3.0 (30 Nov 2018)

## New Features

- PR #33: Added ability to call cuML algorithms using numpy arrays

## Improvements

- PR #24: Fix references of python package from cuML to cuml and start using versioneer for better versioning
- PR #40: Added support for refactored cuDF 0.3.0, updated Conda files
- PR #33: Major python test cleaning, all tests pass with cuDF 0.2.0 and 0.3.0. Preparation for new build system
- PR #34: Updated batch count calculation logic in DBSCAN
- PR #35: Beginning of DBSCAN refactor to use cuML mlprims and general improvements

## Bug Fixes

- PR #30: Fixed batch size bug in DBSCAN that caused crash. Also fixed various locations for potential integer overflows
- PR #28: Fix readthedocs build documentation
- PR #29: Fix pytests for cuml name change from cuML
- PR #33: Fixed memory bug that would cause segmentation faults due to numba releasing memory before it was used. Also fixed row major/column major bugs for different algorithms
- PR #36: Fix kmeans gtest to use device data
- PR #38: cuda\_free bug removed that caused google tests to sometimes pass and sometimes fail randomly
- PR #39: Updated cmake to correctly link with CUDA libraries, add CUDA runtime linking and include source files in compile target

# cuML 0.2.0 (02 Nov 2018)

## New Features

- PR #11: Kmeans algorithm added
- PR #7: FAISS KNN wrapper added
- PR #21: Added Conda install support

## Improvements

- PR #15: Added compatibility with cuDF (from prior pyGDF)
- PR #13: Added FAISS to Dockerfile
- PR #21: Added TravisCI build system for CI and Conda builds

## Bug Fixes

- PR #4: Fixed explained variance bug in TSVD
- PR #5: Notebook bug fixes and updated results


# cuML 0.1.0

Initial release including PCA, TSVD, DBSCAN, ml-prims and cython wrappers<|MERGE_RESOLUTION|>--- conflicted
+++ resolved
@@ -12,13 +12,10 @@
 - PR #1972: updates to our flow to use conda-forge's clang and clang-tools packages
 - PR #1974: Reduce ARIMA testing time
 - PR #1984: Enable Ninja build
-<<<<<<< HEAD
 - PR #2019: Enable doxygen build in our nightly doc build CI script
-=======
 - PR #1996: Cythonize in parallel
 - PR #2031: Encapsulating UCX-py interactions in singleton
 - PR #2029: Add C++ ARIMA log-likelihood benchmark
->>>>>>> 063c2c6f
 
 ## Bug Fixes
 - PR #1939: Fix syntax error in cuml.common.array
