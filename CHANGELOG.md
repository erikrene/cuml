# cuML 0.14.0 (Date TBD)

## New Features
- PR #1994: Support for distributed OneHotEncoder
- PR #1892: One hot encoder implementation with cupy
- PR #1655: Adds python bindings for homogeneity score
- PR #1704: Adds python bindings for completeness score
- PR #1687: Adds python bindings for mutual info score
- PR #1980: prim: added a new write-only unary op prim
- PR #1867: C++: add logging interface support in cuML based spdlog
- PR #1902: Multi class inference in FIL C++ and importing multi-class forests from treelite
- PR #1906: UMAP MNMG
- PR #2067: python: wrap logging interface in cython
- PR #2083: Added dtype, order, and use_full_low_rank to MNMG `make_regression`
- PR #2074: SG and MNMG `make_classification`
- PR #2127: Added order to SG `make_blobs`, and switch from C++ to cupy based implementation
- PR #2057: Weighted k-means
- PR #2256: Add a `make_arima` generator
- PR #2245: ElasticNet, Lasso and Coordinate Descent MNMG
- PR #2242: Pandas input support with output as NumPy arrays by default

## Improvements
- PR #1931: C++: enabled doxygen docs for all of the C++ codebase
- PR #1944: Support for dask_cudf.core.Series in _extract_partitions
- PR #1947: Cleaning up cmake
- PR #1927: Use Cython's `new_build_ext` (if available)
- PR #1946: Removed zlib dependency from cmake
- PR #1988: C++: cpp bench refactor
- PR #1873: Remove usage of nvstring and nvcat from LabelEncoder
- PR #1968: Update SVC SVR with cuML Array
- PR #1972: updates to our flow to use conda-forge's clang and clang-tools packages
- PR #1974: Reduce ARIMA testing time
- PR #1984: Enable Ninja build
- PR #1985: C++ UMAP parametrizable tests
- PR #2005: Adding missing algorithms to cuml benchmarks and notebook
- PR #2016: Add capability to setup.py and build.sh to fully clean all cython build files and artifacts
- PR #2044: A cuda-memcheck helper wrapper for devs
- PR #2018: Using `cuml.dask.part_utils.extract_partitions` and removing similar, duplicated code
- PR #2019: Enable doxygen build in our nightly doc build CI script
- PR #1996: Cythonize in parallel
- PR #2032: Reduce number of tests for MBSGD to improve CI running time
- PR #2031: Encapsulating UCX-py interactions in singleton
- PR #2029: Add C++ ARIMA log-likelihood benchmark
- PR #2085: Convert TSNE to use CumlArray
- PR #2051: Reduce the time required to run dask pca and dask tsvd tests
- PR #1981: Using CumlArray in kNN and DistributedDataHandler in dask kNN
- PR #2053: Introduce verbosity level in C++ layer instead of boolean `verbose` flag
- PR #2047: Make internal streams non-blocking w.r.t. NULL stream
- PR #2048: Random forest testing speedup
- PR #2058: Use CumlArray in Random Projection
- PR #2068: Updating knn class probabilities to use make_monotonic instead of binary search
- PR #2062: Adding random state to UMAP mnmg tests
- PR #2064: Speed-up K-Means test
- PR #2015: Renaming .h to .cuh in solver, dbscan and svm
- PR #2080: Improved import of sparse FIL forests from treelite
- PR #2090: Upgrade C++ build to C++14 standard
- PR #2089: CI: enabled cuda-memcheck on ml-prims unit-tests during nightly build
- PR #2128: Update Dask RF code to reduce the time required for GPU predict to run
- PR #2125: Build infrastructure to use RAFT
- PR #2131: Update Dask RF fit to use DistributedDataHandler
- PR #2055: Update the metrics notebook to use important cuML models
- PR #2095: Improved import of src_prims/utils.h, making it less ambiguous
- PR #2118: Updating SGD & mini-batch estimators to use CumlArray
- PR #2120: Speeding up dask RandomForest tests
- PR #1883: Use CumlArray in ARIMA
- PR #877: Adding definition of done criteria to wiki
- PR #2135: A few optimizations to UMAP fuzzy simplicial set
- PR #1914: Change the meaning of ARIMA's intercept to match the literature
- PR #2098: Renaming .h to .cuh in decision_tree, glm, pca
- PR #2150: Remove deprecated RMM calls in RMM allocator adapter
- PR #2146: Remove deprecated kalman filter
- PR #2151: Add pytest duration and pytest timeout
- PR #2156: Add Docker 19 support to local gpuci build
- PR #2178: Reduce duplicated code in RF
- PR #2124: Expand tutorial docs and sample notebook
- PR #2175: Allow CPU-only and dataset params for benchmark sweeps
- PR #2186: Refactor cython code to build OPG structs in common utils file
- PR #2180: Add fully single GPU singlegpu python build
- PR #2187: CMake improvements to manage conda environment dependencies
- PR #2185: Add has_sklearn function and use it in datasets/classification.
- PR #2193: Order-independent local shuffle in `cuml.dask.make_regression`
- PR #2204: Update python layer to use the logger interface
- PR #2184: Refoctor headers for holtwinters, rproj, tsvd, tsne, umap
- PR #2199: Remove unncessary notebooks
- PR #2195: Separating fit and transform calls in SG, MNMG PCA to save transform array memory consumption
- PR #2201: Re-enabling UMAP repro tests
- PR #2132: Add SVM C++ benchmarks
- PR #2196: Updates to benchmarks. Moving notebook
- PR #2208: Coordinate Descent, Lasso and ElasticNet CumlArray updates
- PR #2210: Updating KNN tests to evaluate multiple index partitions
- PR #2205: Use timeout to add 2 hour hard limit to dask tests
- PR #2212: Improve DBScan batch count / memory estimation
- PR #2214: Remove utils folder and refactor to common folder
- PR #2220: Final refactoring of all src_prims header files following rules as specified in #1675
- PR #2225: input_to_cuml_array keep order option, test updates and cleanup
- PR #2244: Re-enable slow ARIMA tests as stress tests
- PR #2231: Using OPG structs from `cuml.common` in decomposition algorithms
- PR #2257: Update QN and LogisticRegression to use CumlArray
- PR #2259: Add CumlArray support to Naive Bayes
- PR #2252: Add benchmark for the Gram matrix prims
- PR #2269: Add docs targets to build.sh and fix python cuml.common docs
- PR #2271: Clarify doc for `_unique` default implementation in OneHotEncoder
- PR #2272: Add docs build.sh script to repository
- PR #2276: Ensure `CumlArray` provided `dtype` conforms
- PR #2281: Rely on cuDF's `Serializable` in `CumlArray`
- PR #2284: Reduce dataset size in SG RF notebook to reduce run time of sklearn
- PR #2285: Increase the threshold for elastic_net test in dask/test_coordinate_descent
- PR #2314: Update FIL default values, documentation and test
- PR #2316: 0.14 release docs additions and fixes
<<<<<<< HEAD
- PR #2323: Change verbose levels and parameter name to match Scikit-learn API
=======
- PR #2324: Raise an error if n_bins > number of training samples in RF
>>>>>>> 7cccddd0

## Bug Fixes
- PR #1939: Fix syntax error in cuml.common.array
- PR #1941: Remove c++ cuda flag that was getting duplicated in CMake
- PR #1971: python: Correctly honor --singlegpu option and CUML_BUILD_PATH env variable
- PR #1969: Update libcumlprims to 0.14
- PR #1973: Add missing mg files for setup.py --singlegpu flag
- PR #1993: Set `umap_transform_reproducibility` tests to xfail
- PR #2004: Refactoring the arguments to `plant()` call
- PR #2017: Fixing memory issue in weak cc prim
- PR #2028: Skipping UMAP knn reproducibility tests until we figure out why its failing in CUDA 10.2
- PR #2024: Fixed cuda-memcheck errors with sample-without-replacement prim
- PR #1540: prims: support for custom math-type used for computation inside adjusted rand index prim
- PR #2077: dask-make blobs arguments to match sklearn
- PR #2059: Make all Scipy imports conditional
- PR #2078: Ignore negative cache indices in get_vecs
- PR #2084: Fixed cuda-memcheck errors with COO unit-tests
- PR #2087: Fixed cuda-memcheck errors with dispersion prim
- PR #2096: Fixed syntax error with nightly build command for memcheck unit-tests
- PR #2115: Fixed contingency matrix prim unit-tests for computing correct golden values
- PR #2107: Fix PCA transform
- PR #2109: input_to_cuml_array __cuda_array_interface__ bugfix
- PR #2117: cuDF __array__ exception small fixes
- PR #2139: CumlArray for adjusted_rand_score
- PR #2140: Returning self in fit model functions
- PR #2144: Remove GPU arch < 60 from CMake build
- PR #2153: Added missing namespaces to some Decision Tree files
- PR #2155: C++: fix doxygen build break
- PR #2161: Replacing depreciated bruteForceKnn
- PR #2162: Use stream in transpose prim
- PR #2165: Fit function test correction
- PR #2166: Fix handling of temp file in RF pickling
- PR #2176: C++: fix for adjusted rand index when input array is all zeros
- PR #2179: Fix clang tools version in libcuml recipe
- PR #2183: Fix RAFT in nightly package
- PR #2191: Fix placement of SVM parameter documentation and add examples
- PR #2212: Fix DBScan results (no propagation of labels through border points)
- PR #2215: Fix the printing of forest object
- PR #2217: Fix opg_utils naming to fix singlegpu build
- PR #2223: Fix bug in ARIMA C++ benchmark
- PR #2224: Temporary fix for CI until new Dask version is released
- PR #2228: Update to use __reduce_ex__ in CumlArray to override cudf.Buffer
- PR #2249: Fix bug in UMAP continuous target metrics
- PR #2258: Fix doxygen build break
- PR #2255: Set random_state for train_test_split function in dask RF
- PR #2275: Fix RF fit memory leak
- PR #2274: Fix parameter name verbose to verbosity in mnmg OneHotEncoder
- PR #2277: Updated cub repo path and branch name
- PR #2282: Fix memory leak in Dask RF concatenation
- PR #2301: Scaling KNN dask tests sample size with n GPUs
- PR #2293: Contiguity fixes for input_to_cuml_array and train_test_split
- PR #2295: Fix convert_to_dtype copy even with same dtype
- PR #2305: Fixed race condition in DBScan

# cuML 0.13.0 (Date TBD)

## New Features
- PR #1777: Python bindings for entropy
- PR #1742: Mean squared error implementation with cupy
- PR #1817: Confusion matrix implementation with cupy (SNSG and MNMG)
- PR #1766: Mean absolute error implementation with cupy
- PR #1766: Mean squared log error implementation with cupy
- PR #1635: cuML Array shim and configurable output added to cluster methods
- PR #1586: Seasonal ARIMA
- PR #1683: cuml.dask make_regression
- PR #1689: Add framework for cuML Dask serializers
- PR #1709: Add `decision_function()` and `predict_proba()` for LogisticRegression
- PR #1714: Add `print_env.sh` file to gather important environment details
- PR #1750: LinearRegression CumlArray for configurable output
- PR #1814: ROC AUC score implementation with cupy
- PR #1767: Single GPU decomposition models configurable output
- PR #1646: Using FIL to predict in MNMG RF
- PR #1778: Make cuML Handle picklable
- PR #1738: cuml.dask refactor beginning and dask array input option for OLS, Ridge and KMeans
- PR #1874: Add predict_proba function to RF classifier
- PR #1815: Adding KNN parameter to UMAP
- PR #1978: Adding `predict_proba` function to dask RF

## Improvements
- PR #1644: Add `predict_proba()` for FIL binary classifier
- PR #1620: Pickling tests now automatically finds all model classes inheriting from cuml.Base
- PR #1637: Update to newer treelite version with XGBoost 1.0 compatibility
- PR #1632: Fix MBSGD models inheritance, they now inherits from cuml.Base
- PR #1628: Remove submodules from cuML
- PR #1755: Expose the build_treelite function for python
- PR #1649: Add the fil_sparse_format variable option to RF API
- PR #1647: storage_type=AUTO uses SPARSE for large models
- PR #1668: Update the warning statement thrown in RF when the seed is set but n_streams is not 1
- PR #1662: use of direct cusparse calls for coo2csr, instead of depending on nvgraph
- PR #1747: C++: dbscan performance improvements and cleanup
- PR #1697: Making trustworthiness batchable and using proper workspace
- PR #1721: Improving UMAP pytests
- PR #1717: Call `rmm_cupy_allocator` for CuPy allocations
- PR #1718: Import `using_allocator` from `cupy.cuda`
- PR #1723: Update RF Classifier to throw an exception for multi-class pickling
- PR #1726: Decorator to allocate CuPy arrays with RMM
- PR #1719: UMAP random seed reproducibility
- PR #1748: Test serializing `CumlArray` objects
- PR #1776: Refactoring pca/tsvd distributed
- PR #1762: Update CuPy requirement to 7
- PR #1768: C++: Different input and output types for add and subtract prims
- PR #1790: Add support for multiple seeding in k-means++
- PR #1805: Adding new Dask cuda serializers to naive bayes + a trivial perf update
- PR #1812: C++: bench: UMAP benchmark cases added
- PR #1795: Add capability to build CumlArray from bytearray/memoryview objects
- PR #1824: C++: improving the performance of UMAP algo
- PR #1816: Add ARIMA notebook
- PR #1856: Update docs for 0.13
- PR #1827: Add HPO demo Notebook
- PR #1825: `--nvtx` option in `build.sh`
- PR #1847: Update XGBoost version for CI
- PR #1837: Simplify cuML Array construction
- PR #1848: Rely on subclassing for cuML Array serialization
- PR #1866: Minimizing client memory pressure on Naive Bayes
- PR #1788: Removing complexity bottleneck in S-ARIMA
- PR #1873: Remove usage of nvstring and nvcat from LabelEncoder
- PR #1891: Additional improvements to naive bayes tree reduction

## Bug Fixes
- PR #1835 : Fix calling default RF Classification always
- PT #1904: replace cub sort
- PR #1833: Fix depth issue in shallow RF regression estimators
- PR #1770: Warn that KalmanFilter is deprecated
- PR #1775: Allow CumlArray to work with inputs that have no 'strides' in array interface
- PR #1594: Train-test split is now reproducible
- PR #1590: Fix destination directory structure for run-clang-format.py
- PR #1611: Fixing pickling errors for KNN classifier and regressor
- PR #1617: Fixing pickling issues for SVC and SVR
- PR #1634: Fix title in KNN docs
- PR #1627: Adding a check for multi-class data in RF classification
- PR #1654: Skip treelite patch if its already been applied
- PR #1661: Fix nvstring variable name
- PR #1673: Using struct for caching dlsym state in communicator
- PR #1659: TSNE - introduce 'convert_dtype' and refactor class attr 'Y' to 'embedding_'
- PR #1672: Solver 'svd' in Linear and Ridge Regressors when n_cols=1
- PR #1670: Lasso & ElasticNet - cuml Handle added
- PR #1671: Update for accessing cuDF Series pointer
- PR #1652: Support XGBoost 1.0+ models in FIL
- PR #1702: Fix LightGBM-FIL validation test
- PR #1701: test_score kmeans test passing with newer cupy version
- PR #1706: Remove multi-class bug from QuasiNewton
- PR #1699: Limit CuPy to <7.2 temporarily
- PR #1708: Correctly deallocate cuML handles in Cython
- PR #1730: Fixes to KF for test stability (mainly in CUDA 10.2)
- PR #1729: Fixing naive bayes UCX serialization problem in fit()
- PR #1749: bug fix rf classifier/regressor on seg fault in bench
- PR #1751: Updated RF documentation
- PR #1765: Update the checks for using RF GPU predict
- PR #1787: C++: unit-tests to check for RF accuracy. As well as a bug fix to improve RF accuracy
- PR #1793: Updated fil pyx to solve memory leakage issue
- PR #1810: Quickfix - chunkage in dask make_regression
- PR #1842: DistributedDataHandler not properly setting 'multiple'
- PR #1849: Critical fix in ARIMA initial estimate
- PR #1851: Fix for cuDF behavior change for multidimensional arrays
- PR #1852: Remove Thrust warnings
- PR #1868: Turning off IPC caching until it is fixed in UCX-py/UCX
- PR #1876: UMAP exponential decay parameters fix
- PR #1887: Fix hasattr for missing attributes on base models
- PR #1877: Remove resetting index in shuffling in train_test_split
- PR #1893: Updating UCX in comms to match current UCX-py
- PR #1888: Small train_test_split test fix
- PR #1899: Fix dask `extract_partitions()`, remove transformation as instance variable in PCA and TSVD and match sklearn APIs
- PR #1920: Temporarily raising threshold for UMAP reproducibility tests
- PR #1918: Create memleak fixture to skip memleak tests in CI for now
- PR #1926: Update batch matrix test margins
- PR #1925: Fix failing dask tests
- PR #1936: Update DaskRF regression test to xfail
- PR #1932: Isolating cause of make_blobs failure
- PR #1951: Dask Random forest regression CPU predict bug fix
- PR #1948: Adjust BatchedMargin margin and disable tests temporarily
- PR #1950: Fix UMAP test failure



# cuML 0.12.0 (04 Feb 2020)

## New Features
- PR #1483: prims: Fused L2 distance and nearest-neighbor prim
- PR #1494: bench: ml-prims benchmark
- PR #1514: bench: Fused L2 NN prim benchmark
- PR #1411: Cython side of MNMG OLS
- PR #1520: Cython side of MNMG Ridge Regression
- PR #1516: Suppor Vector Regression (epsilon-SVR)

## Improvements
- PR #1638: Update cuml/docs/README.md
- PR #1468: C++: updates to clang format flow to make it more usable among devs
- PR #1473: C++: lazy initialization of "costly" resources inside cumlHandle
- PR #1443: Added a new overloaded GEMM primitive
- PR #1489: Enabling deep trees using Gather tree builder
- PR #1463: Update FAISS submodule to 1.6.1
- PR #1488: Add codeowners
- PR #1432: Row-major (C-style) GPU arrays for benchmarks
- PR #1490: Use dask master instead of conda package for testing
- PR #1375: Naive Bayes & Distributed Naive Bayes
- PR #1377: Add GPU array support for FIL benchmarking
- PR #1493: kmeans: add tiling support for 1-NN computation and use fusedL2-1NN prim for L2 distance metric
- PR #1532: Update CuPy to >= 6.6 and allow 7.0
- PR #1528: Re-enabling KNN using dynamic library loading for UCX in communicator
- PR #1545: Add conda environment version updates to ci script
- PR #1541: Updates for libcudf++ Python refactor
- PR #1555: FIL-SKL, an SKLearn-based benchmark for FIL
- PR #1537: Improve pickling and scoring suppport for many models to support hyperopt
- PR #1551: Change custom kernel to cupy for col/row order transform
- PR #1533: C++: interface header file separation for SVM
- PR #1560: Helper function to allocate all new CuPy arrays with RMM memory management
- PR #1570: Relax nccl in conda recipes to >=2.4 (matching CI)
- PR #1578: Add missing function information to the cuML documenataion
- PR #1584: Add has_scipy utility function for runtime check
- PR #1583: API docs updates for 0.12
- PR #1591: Updated FIL documentation

## Bug Fixes
- PR #1470: Documentation: add make_regression, fix ARIMA section
- PR #1482: Updated the code to remove sklearn from the mbsgd stress test
- PR #1491: Update dev environments for 0.12
- PR #1512: Updating setup_cpu() in SpeedupComparisonRunner
- PR #1498: Add build.sh to code owners
- PR #1505: cmake: added correct dependencies for prims-bench build
- PR #1534: Removed TODO comment in create_ucp_listeners()
- PR #1548: Fixing umap extra unary op in knn graph
- PR #1547: Fixing MNMG kmeans score. Fixing UMAP pickling before fit(). Fixing UMAP test failures.
- PR #1557: Increasing threshold for kmeans score
- PR #1562: Increasing threshold even higher
- PR #1564: Fixed a typo in function cumlMPICommunicator_impl::syncStream
- PR #1569: Remove Scikit-learn exception and depedenncy in SVM
- PR #1575: Add missing dtype parameter in call to strides to order for CuPy 6.6 code path
- PR #1574: Updated the init file to include SVM
- PR #1589: Fixing the default value for RF and updating mnmg predict to accept cudf
- PR #1601: Fixed wrong datatype used in knn voting kernel

# cuML 0.11.0 (11 Dec 2019)

## New Features

- PR #1295: Cython side of MNMG PCA
- PR #1218: prims: histogram prim
- PR #1129: C++: Separate include folder for C++ API distribution
- PR #1282: OPG KNN MNMG Code (disabled for 0.11)
- PR #1242: Initial implementation of FIL sparse forests
- PR #1194: Initial ARIMA time-series modeling support.
- PR #1286: Importing treelite models as FIL sparse forests
- PR #1285: Fea minimum impurity decrease RF param
- PR #1301: Add make_regression to generate regression datasets
- PR #1322: RF pickling using treelite, protobuf and FIL
- PR #1332: Add option to cuml.dask make_blobs to produce dask array
- PR #1307: Add RF regression benchmark
- PR #1327: Update the code to build treelite with protobuf
- PR #1289: Add Python benchmarking support for FIL
- PR #1371: Cython side of MNMG tSVD
- PR #1386: Expose SVC decision function value

## Improvements
- PR #1170: Use git to clone subprojects instead of git submodules
- PR #1239: Updated the treelite version
- PR #1225: setup.py clone dependencies like cmake and correct include paths
- PR #1224: Refactored FIL to prepare for sparse trees
- PR #1249: Include libcuml.so C API in installed targets
- PR #1259: Conda dev environment updates and use libcumlprims current version in CI
- PR #1277: Change dependency order in cmake for better printing at compile time
- PR #1264: Add -s flag to GPU CI pytest for better error printing
- PR #1271: Updated the Ridge regression documentation
- PR #1283: Updated the cuMl docs to include MBSGD and adjusted_rand_score
- PR #1300: Lowercase parameter versions for FIL algorithms
- PR #1312: Update CuPy to version 6.5 and use conda-forge channel
- PR #1336: Import SciKit-Learn models into FIL
- PR #1314: Added options needed for ASVDb output (CUDA ver, etc.), added option
  to select algos
- PR #1335: Options to print available algorithms and datasets
  in the Python benchmark
- PR #1338: Remove BUILD_ABI references in CI scripts
- PR #1340: Updated unit tests to uses larger dataset
- PR #1351: Build treelite temporarily for GPU CI testing of FIL Scikit-learn
  model importing
- PR #1367: --test-split benchmark parameter for train-test split
- PR #1360: Improved tests for importing SciKit-Learn models into FIL
- PR #1368: Add --num-rows benchmark command line argument
- PR #1351: Build treelite temporarily for GPU CI testing of FIL Scikit-learn model importing
- PR #1366: Modify train_test_split to use CuPy and accept device arrays
- PR #1258: Documenting new MPI communicator for multi-node multi-GPU testing
- PR #1345: Removing deprecated should_downcast argument
- PR #1362: device_buffer in UMAP + Sparse prims
- PR #1376: AUTO value for FIL algorithm
- PR #1408: Updated pickle tests to delete the pre-pickled model to prevent pointer leakage
- PR #1357: Run benchmarks multiple times for CI
- PR #1382: ARIMA optimization: move functions to C++ side
- PR #1392: Updated RF code to reduce duplication of the code
- PR #1444: UCX listener running in its own isolated thread
- PR #1445: Improved performance of FIL sparse trees
- PR #1431: Updated API docs
- PR #1441: Remove unused CUDA conda labels
- PR #1439: Match sklearn 0.22 default n_estimators for RF and fix test errors
- PR #1461: Add kneighbors to API docs

## Bug Fixes
- PR #1281: Making rng.h threadsafe
- PR #1212: Fix cmake git cloning always running configure in subprojects
- PR #1261: Fix comms build errors due to cuml++ include folder changes
- PR #1267: Update build.sh for recent change of building comms in main CMakeLists
- PR #1278: Removed incorrect overloaded instance of eigJacobi
- PR #1302: Updates for numba 0.46
- PR #1313: Updated the RF tests to set the seed and n_streams
- PR #1319: Using machineName arg passed in instead of default for ASV reporting
- PR #1326: Fix illegal memory access in make_regression (bounds issue)
- PR #1330: Fix C++ unit test utils for better handling of differences near zero
- PR #1342: Fix to prevent memory leakage in Lasso and ElasticNet
- PR #1337: Fix k-means init from preset cluster centers
- PR #1354: Fix SVM gamma=scale implementation
- PR #1344: Change other solver based methods to create solver object in init
- PR #1373: Fixing a few small bugs in make_blobs and adding asserts to pytests
- PR #1361: Improve SMO error handling
- PR #1384: Lower expectations on batched matrix tests to prevent CI failures
- PR #1380: Fix memory leaks in ARIMA
- PR #1391: Lower expectations on batched matrix tests even more
- PR #1394: Warning added in svd for cuda version 10.1
- PR #1407: Resolved RF predict issues and updated RF docstring
- PR #1401: Patch for lbfgs solver for logistic regression with no l1 penalty
- PR #1416: train_test_split numba and rmm device_array output bugfix
- PR #1419: UMAP pickle tests are using wrong n_neighbors value for trustworthiness
- PR #1438: KNN Classifier to properly return Dataframe with Dataframe input
- PR #1425: Deprecate seed and use random_state similar to Scikit-learn in train_test_split
- PR #1458: Add joblib as an explicit requirement
- PR #1474: Defer knn mnmg to 0.12 nightly builds and disable ucx-py dependency

# cuML 0.10.0 (16 Oct 2019)

## New Features
- PR #1148: C++ benchmark tool for c++/CUDA code inside cuML
- PR #1071: Selective eigen solver of cuSolver
- PR #1073: Updating RF wrappers to use FIL for GPU accelerated prediction
- PR #1104: CUDA 10.1 support
- PR #1113: prims: new batched make-symmetric-matrix primitive
- PR #1112: prims: new batched-gemv primitive
- PR #855: Added benchmark tools
- PR #1149 Add YYMMDD to version tag for nightly conda packages
- PR #892: General Gram matrices prim
- PR #912: Support Vector Machine
- PR #1274: Updated the RF score function to use GPU predict

## Improvements
- PR #961: High Peformance RF; HIST algo
- PR #1028: Dockerfile updates after dir restructure. Conda env yaml to add statsmodels as a dependency
- PR #1047: Consistent OPG interface for kmeans, based on internal libcumlprims update
- PR #763: Add examples to train_test_split documentation
- PR #1093: Unified inference kernels for different FIL algorithms
- PR #1076: Paying off some UMAP / Spectral tech debt.
- PR #1086: Ensure RegressorMixin scorer uses device arrays
- PR #1110: Adding tests to use default values of parameters of the models
- PR #1108: input_to_host_array function in input_utils for input processing to host arrays
- PR #1114: K-means: Exposing useful params, removing unused params, proxying params in Dask
- PR #1138: Implementing ANY_RANK semantics on irecv
- PR #1142: prims: expose separate InType and OutType for unaryOp and binaryOp
- PR #1115: Moving dask_make_blobs to cuml.dask.datasets. Adding conversion to dask.DataFrame
- PR #1136: CUDA 10.1 CI updates
- PR #1135: K-means: add boundary cases for kmeans||, support finer control with convergence
- PR #1163: Some more correctness improvements. Better verbose printing
- PR #1165: Adding except + in all remaining cython
- PR #1186: Using LocalCUDACluster Pytest fixture
- PR #1173: Docs: Barnes Hut TSNE documentation
- PR #1176: Use new RMM API based on Cython
- PR #1219: Adding custom bench_func and verbose logging to cuml.benchmark
- PR #1247: Improved MNMG RF error checking

## Bug Fixes

- PR #1231: RF respect number of cuda streams from cuml handle
- PR #1230: Rf bugfix memleak in regression
- PR #1208: compile dbscan bug
- PR #1016: Use correct libcumlprims version in GPU CI
- PR #1040: Update version of numba in development conda yaml files
- PR #1043: Updates to accomodate cuDF python code reorganization
- PR #1044: Remove nvidia driver installation from ci/cpu/build.sh
- PR #991: Barnes Hut TSNE Memory Issue Fixes
- PR #1075: Pinning Dask version for consistent CI results
- PR #990: Barnes Hut TSNE Memory Issue Fixes
- PR #1066: Using proper set of workers to destroy nccl comms
- PR #1072: Remove pip requirements and setup
- PR #1074: Fix flake8 CI style check
- PR #1087: Accuracy improvement for sqrt/log in RF max_feature
- PR #1088: Change straggling numba python allocations to use RMM
- PR #1106: Pinning Distributed version to match Dask for consistent CI results
- PR #1116: TSNE CUDA 10.1 Bug Fixes
- PR #1132: DBSCAN Batching Bug Fix
- PR #1162: DASK RF random seed bug fix
- PR #1164: Fix check_dtype arg handling for input_to_dev_array
- PR #1171: SVM prediction bug fix
- PR #1177: Update dask and distributed to 2.5
- PR #1204: Fix SVM crash on Turing
- PR #1199: Replaced sprintf() with snprintf() in THROW()
- PR #1205: Update dask-cuda in yml envs
- PR #1211: Fixing Dask k-means transform bug and adding test
- PR #1236: Improve fix for SMO solvers potential crash on Turing
- PR #1251: Disable compiler optimization for CUDA 10.1 for distance prims
- PR #1260: Small bugfix for major conversion in input_utils
- PR #1276: Fix float64 prediction crash in test_random_forest

# cuML 0.9.0 (21 Aug 2019)

## New Features

- PR #894: Convert RF to treelite format
- PR #826: Jones transformation of params for ARIMA models timeSeries ml-prim
- PR #697: Silhouette Score metric ml-prim
- PR #674: KL Divergence metric ml-prim
- PR #787: homogeneity, completeness and v-measure metrics ml-prim
- PR #711: Mutual Information metric ml-prim
- PR #724: Entropy metric ml-prim
- PR #766: Expose score method based on inertia for KMeans
- PR #823: prims: cluster dispersion metric
- PR #816: Added inverse_transform() for LabelEncoder
- PR #789: prims: sampling without replacement
- PR #813: prims: Col major istance prim
- PR #635: Random Forest & Decision Tree Regression (Single-GPU)
- PR #819: Forest Inferencing Library (FIL)
- PR #829: C++: enable nvtx ranges
- PR #835: Holt-Winters algorithm
- PR #837: treelite for decision forest exchange format
- PR #871: Wrapper for FIL
- PR #870: make_blobs python function
- PR #881: wrappers for accuracy_score and adjusted_rand_score functions
- PR #840: Dask RF classification and regression
- PR #870: make_blobs python function
- PR #879: import of treelite models to FIL
- PR #892: General Gram matrices prim
- PR #883: Adding MNMG Kmeans
- PR #930: Dask RF
- PR #882: TSNE - T-Distributed Stochastic Neighbourhood Embedding
- PR #624: Internals API & Graph Based Dimensionality Reductions Callback
- PR #926: Wrapper for FIL
- PR #994: Adding MPI comm impl for testing / benchmarking MNMG CUDA
- PR #960: Enable using libcumlprims for MG algorithms/prims

## Improvements
- PR #822: build: build.sh update to club all make targets together
- PR #807: Added development conda yml files
- PR #840: Require cmake >= 3.14
- PR #832: Stateless Decision Tree and Random Forest API
- PR #857: Small modifications to comms for utilizing IB w/ Dask
- PR #851: Random forest Stateless API wrappers
- PR #865: High Performance RF
- PR #895: Pretty prints arguments!
- PR #920: Add an empty marker kernel for tracing purposes
- PR #915: syncStream added to cumlCommunicator
- PR #922: Random Forest support in FIL
- PR #911: Update headers to credit CannyLabs BH TSNE implementation
- PR #918: Streamline CUDA_REL environment variable
- PR #924: kmeans: updated APIs to be stateless, refactored code for mnmg support
- PR #950: global_bias support in FIL
- PR #773: Significant improvements to input checking of all classes and common input API for Python
- PR #957: Adding docs to RF & KMeans MNMG. Small fixes for release
- PR #965: Making dask-ml a hard dependency
- PR #976: Update api.rst for new 0.9 classes
- PR #973: Use cudaDeviceGetAttribute instead of relying on cudaDeviceProp object being passed
- PR #978: Update README for 0.9
- PR #1009: Fix references to notebooks-contrib
- PR #1015: Ability to control the number of internal streams in cumlHandle_impl via cumlHandle
- PR #1175: Add more modules to docs ToC

## Bug Fixes

- PR #923: Fix misshapen level/trend/season HoltWinters output
- PR #831: Update conda package dependencies to cudf 0.9
- PR #772: Add missing cython headers to SGD and CD
- PR #849: PCA no attribute trans_input_ transform bug fix
- PR #869: Removing incorrect information from KNN Docs
- PR #885: libclang installation fix for GPUCI
- PR #896: Fix typo in comms build instructions
- PR #921: Fix build scripts using incorrect cudf version
- PR #928: TSNE Stability Adjustments
- PR #934: Cache cudaDeviceProp in cumlHandle for perf reasons
- PR #932: Change default param value for RF classifier
- PR #949: Fix dtype conversion tests for unsupported cudf dtypes
- PR #908: Fix local build generated file ownerships
- PR #983: Change RF max_depth default to 16
- PR #987: Change default values for knn
- PR #988: Switch to exact tsne
- PR #991: Cleanup python code in cuml.dask.cluster
- PR #996: ucx_initialized being properly set in CommsContext
- PR #1007: Throws a well defined error when mutigpu is not enabled
- PR #1018: Hint location of nccl in build.sh for CI
- PR #1022: Using random_state to make K-Means MNMG tests deterministic
- PR #1034: Fix typos and formatting issues in RF docs
- PR #1052: Fix the rows_sample dtype to float

# cuML 0.8.0 (27 June 2019)

## New Features

- PR #652: Adjusted Rand Index metric ml-prim
- PR #679: Class label manipulation ml-prim
- PR #636: Rand Index metric ml-prim
- PR #515: Added Random Projection feature
- PR #504: Contingency matrix ml-prim
- PR #644: Add train_test_split utility for cuDF dataframes
- PR #612: Allow Cuda Array Interface, Numba inputs and input code refactor
- PR #641: C: Separate C-wrapper library build to generate libcuml.so
- PR #631: Add nvcategory based ordinal label encoder
- PR #681: Add MBSGDClassifier and MBSGDRegressor classes around SGD
- PR #705: Quasi Newton solver and LogisticRegression Python classes
- PR #670: Add test skipping functionality to build.sh
- PR #678: Random Forest Python class
- PR #684: prims: make_blobs primitive
- PR #673: prims: reduce cols by key primitive
- PR #812: Add cuML Communications API & consolidate Dask cuML

## Improvements

- PR #597: C++ cuML and ml-prims folder refactor
- PR #590: QN Recover from numeric errors
- PR #482: Introduce cumlHandle for pca and tsvd
- PR #573: Remove use of unnecessary cuDF column and series copies
- PR #601: Cython PEP8 cleanup and CI integration
- PR #596: Introduce cumlHandle for ols and ridge
- PR #579: Introduce cumlHandle for cd and sgd, and propagate C++ errors in cython level for cd and sgd
- PR #604: Adding cumlHandle to kNN, spectral methods, and UMAP
- PR #616: Enable clang-format for enforcing coding style
- PR #618: CI: Enable copyright header checks
- PR #622: Updated to use 0.8 dependencies
- PR #626: Added build.sh script, updated CI scripts and documentation
- PR #633: build: Auto-detection of GPU_ARCHS during cmake
- PR #650: Moving brute force kNN to prims. Creating stateless kNN API.
- PR #662: C++: Bulk clang-format updates
- PR #671: Added pickle pytests and correct pickling of Base class
- PR #675: atomicMin/Max(float, double) with integer atomics and bit flipping
- PR #677: build: 'deep-clean' to build.sh to clean faiss build as well
- PR #683: Use stateless c++ API in KNN so that it can be pickled properly
- PR #686: Use stateless c++ API in UMAP so that it can be pickled properly
- PR #695: prims: Refactor pairwise distance
- PR #707: Added stress test and updated documentation for RF
- PR #701: Added emacs temporary file patterns to .gitignore
- PR #606: C++: Added tests for host_buffer and improved device_buffer and host_buffer implementation
- PR #726: Updated RF docs and stress test
- PR #730: Update README and RF docs for 0.8
- PR #744: Random projections generating binomial on device. Fixing tests.
- PR #741: Update API docs for 0.8
- PR #754: Pickling of UMAP/KNN
- PR #753: Made PCA and TSVD picklable
- PR #746: LogisticRegression and QN API docstrings
- PR #820: Updating DEVELOPER GUIDE threading guidelines

## Bug Fixes
- PR #584: Added missing virtual destructor to deviceAllocator and hostAllocator
- PR #620: C++: Removed old unit-test files in ml-prims
- PR #627: C++: Fixed dbscan crash issue filed in 613
- PR #640: Remove setuptools from conda run dependency
- PR #646: Update link in contributing.md
- PR #649: Bug fix to LinAlg::reduce_rows_by_key prim filed in issue #648
- PR #666: fixes to gitutils.py to resolve both string decode and handling of uncommitted files
- PR #676: Fix template parameters in `bernoulli()` implementation.
- PR #685: Make CuPy optional to avoid nccl conda package conflicts
- PR #687: prims: updated tolerance for reduce_cols_by_key unit-tests
- PR #689: Removing extra prints from NearestNeighbors cython
- PR #718: Bug fix for DBSCAN and increasing batch size of sgd
- PR #719: Adding additional checks for dtype of the data
- PR #736: Bug fix for RF wrapper and .cu print function
- PR #547: Fixed issue if C++ compiler is specified via CXX during configure.
- PR #759: Configure Sphinx to render params correctly
- PR #762: Apply threshold to remove flakiness of UMAP tests.
- PR #768: Fixing memory bug from stateless refactor
- PR #782: Nearest neighbors checking properly whether memory should be freed
- PR #783: UMAP was using wrong size for knn computation
- PR #776: Hotfix for self.variables in RF
- PR #777: Fix numpy input bug
- PR #784: Fix jit of shuffle_idx python function
- PR #790: Fix rows_sample input type for RF
- PR #793: Fix for dtype conversion utility for numba arrays without cupy installed
- PR #806: Add a seed for sklearn model in RF test file
- PR #843: Rf quantile fix

# cuML 0.7.0 (10 May 2019)

## New Features

- PR #405: Quasi-Newton GLM Solvers
- PR #277: Add row- and column-wise weighted mean primitive
- PR #424: Add a grid-sync struct for inter-block synchronization
- PR #430: Add R-Squared Score to ml primitives
- PR #463: Add matrix gather to ml primitives
- PR #435: Expose cumlhandle in cython + developer guide
- PR #455: Remove default-stream arguement across ml-prims and cuML
- PR #375: cuml cpp shared library renamed to libcuml++.so
- PR #460: Random Forest & Decision Trees (Single-GPU, Classification)
- PR #491: Add doxygen build target for ml-prims
- PR #505: Add R-Squared Score to python interface
- PR #507: Add coordinate descent for lasso and elastic-net
- PR #511: Add a minmax ml-prim
- PR #516: Added Trustworthiness score feature
- PR #520: Add local build script to mimic gpuCI
- PR #503: Add column-wise matrix sort primitive
- PR #525: Add docs build script to cuML
- PR #528: Remove current KMeans and replace it with a new single GPU implementation built using ML primitives

## Improvements

- PR #481: Refactoring Quasi-Newton to use cumlHandle
- PR #467: Added validity check on cumlHandle_t
- PR #461: Rewrote permute and added column major version
- PR #440: README updates
- PR #295: Improve build-time and the interface e.g., enable bool-OutType, for distance()
- PR #390: Update docs version
- PR #272: Add stream parameters to cublas and cusolver wrapper functions
- PR #447: Added building and running mlprims tests to CI
- PR #445: Lower dbscan memory usage by computing adjacency matrix directly
- PR #431: Add support for fancy iterator input types to LinAlg::reduce_rows_by_key
- PR #394: Introducing cumlHandle API to dbscan and add example
- PR #500: Added CI check for black listed CUDA Runtime API calls
- PR #475: exposing cumlHandle for dbscan from python-side
- PR #395: Edited the CONTRIBUTING.md file
- PR #407: Test files to run stress, correctness and unit tests for cuml algos
- PR #512: generic copy method for copying buffers between device/host
- PR #533: Add cudatoolkit conda dependency
- PR #524: Use cmake find blas and find lapack to pass configure options to faiss
- PR #527: Added notes on UMAP differences from reference implementation
- PR #540: Use latest release version in update-version CI script
- PR #552: Re-enable assert in kmeans tests with xfail as needed
- PR #581: Add shared memory fast col major to row major function back with bound checks
- PR #592: More efficient matrix copy/reverse methods
- PR #721: Added pickle tests for DBSCAN and Random Projections

## Bug Fixes

- PR #334: Fixed segfault in `ML::cumlHandle_impl::destroyResources`
- PR #349: Developer guide clarifications for cumlHandle and cumlHandle_impl
- PR #398: Fix CI scripts to allow nightlies to be uploaded
- PR #399: Skip PCA tests to allow CI to run with driver 418
- PR #422: Issue in the PCA tests was solved and CI can run with driver 418
- PR #409: Add entry to gitmodules to ignore build artifacts
- PR #412: Fix for svdQR function in ml-prims
- PR #438: Code that depended on FAISS was building everytime.
- PR #358: Fixed an issue when switching streams on MLCommon::device_buffer and MLCommon::host_buffer
- PR #434: Fixing bug in CSR tests
- PR #443: Remove defaults channel from ci scripts
- PR #384: 64b index arithmetic updates to the kernels inside ml-prims
- PR #459: Fix for runtime library path of pip package
- PR #464: Fix for C++11 destructor warning in qn
- PR #466: Add support for column-major in LinAlg::*Norm methods
- PR #465: Fixing deadlock issue in GridSync due to consecutive sync calls
- PR #468: Fix dbscan example build failure
- PR #470: Fix resource leakage in Kalman filter python wrapper
- PR #473: Fix gather ml-prim test for change in rng uniform API
- PR #477: Fixes default stream initialization in cumlHandle
- PR #480: Replaced qn_fit() declaration with #include of file containing definition to fix linker error
- PR #495: Update cuDF and RMM versions in GPU ci test scripts
- PR #499: DEVELOPER_GUIDE.md: fixed links and clarified ML::detail::streamSyncer example
- PR #506: Re enable ml-prim tests in CI
- PR #508: Fix for an error with default argument in LinAlg::meanSquaredError
- PR #519: README.md Updates and adding BUILD.md back
- PR #526: Fix the issue of wrong results when fit and transform of PCA are called separately
- PR #531: Fixing missing arguments in updateDevice() for RF
- PR #543: Exposing dbscan batch size through cython API and fixing broken batching
- PR #551: Made use of ZLIB_LIBRARIES consistent between ml_test and ml_mg_test
- PR #557: Modified CI script to run cuML tests before building mlprims and removed lapack flag
- PR #578: Updated Readme.md to add lasso and elastic-net
- PR #580: Fixing cython garbage collection bug in KNN
- PR #577: Use find libz in prims cmake
- PR #594: fixed cuda-memcheck mean_center test failures


# cuML 0.6.1 (09 Apr 2019)

## Bug Fixes

- PR #462 Runtime library path fix for cuML pip package


# cuML 0.6.0 (22 Mar 2019)

## New Features

- PR #249: Single GPU Stochastic Gradient Descent for linear regression, logistic regression, and linear svm with L1, L2, and elastic-net penalties.
- PR #247: Added "proper" CUDA API to cuML
- PR #235: NearestNeighbors MG Support
- PR #261: UMAP Algorithm
- PR #290: NearestNeighbors numpy MG Support
- PR #303: Reusable spectral embedding / clustering
- PR #325: Initial support for single process multi-GPU OLS and tSVD
- PR #271: Initial support for hyperparameter optimization with dask for many models

## Improvements

- PR #144: Dockerfile update and docs for LinearRegression and Kalman Filter.
- PR #168: Add /ci/gpu/build.sh file to cuML
- PR #167: Integrating full-n-final ml-prims repo inside cuml
- PR #198: (ml-prims) Removal of *MG calls + fixed a bug in permute method
- PR #194: Added new ml-prims for supporting LASSO regression.
- PR #114: Building faiss C++ api into libcuml
- PR #64: Using FAISS C++ API in cuML and exposing bindings through cython
- PR #208: Issue ml-common-3: Math.h: swap thrust::for_each with binaryOp,unaryOp
- PR #224: Improve doc strings for readable rendering with readthedocs
- PR #209: Simplify README.md, move build instructions to BUILD.md
- PR #218: Fix RNG to use given seed and adjust RNG test tolerances.
- PR #225: Support for generating random integers
- PR #215: Refactored LinAlg::norm to Stats::rowNorm and added Stats::colNorm
- PR #234: Support for custom output type and passing index value to main_op in *Reduction kernels
- PR #230: Refactored the cuda_utils header
- PR #236: Refactored cuml python package structure to be more sklearn like
- PR #232: Added reduce_rows_by_key
- PR #246: Support for 2 vectors in the matrix vector operator
- PR #244: Fix for single GPU OLS and Ridge to support one column training data
- PR #271: Added get_params and set_params functions for linear and ridge regression
- PR #253: Fix for issue #250-reduce_rows_by_key failed memcheck for small nkeys
- PR #269: LinearRegression, Ridge Python docs update and cleaning
- PR #322: set_params updated
- PR #237: Update build instructions
- PR #275: Kmeans use of faster gpu_matrix
- PR #288: Add n_neighbors to NearestNeighbors constructor
- PR #302: Added FutureWarning for deprecation of current kmeans algorithm
- PR #312: Last minute cleanup before release
- PR #315: Documentation updating and enhancements
- PR #330: Added ignored argument to pca.fit_transform to map to sklearn's implemenation
- PR #342: Change default ABI to ON
- PR #572: Pulling DBSCAN components into reusable primitives


## Bug Fixes

- PR #193: Fix AttributeError in PCA and TSVD
- PR #211: Fixing inconsistent use of proper batch size calculation in DBSCAN
- PR #202: Adding back ability for users to define their own BLAS
- PR #201: Pass CMAKE CUDA path to faiss/configure script
- PR #200 Avoid using numpy via cimport in KNN
- PR #228: Bug fix: LinAlg::unaryOp with 0-length input
- PR #279: Removing faiss-gpu references in README
- PR #321: Fix release script typo
- PR #327: Update conda requirements for version 0.6 requirements
- PR #352: Correctly calculating numpy chunk sizing for kNN
- PR #345: Run python import as part of package build to trigger compilation
- PR #347: Lowering memory usage of kNN.
- PR #355: Fixing issues with very large numpy inputs to SPMG OLS and tSVD.
- PR #357: Removing FAISS requirement from README
- PR #362: Fix for matVecOp crashing on large input sizes
- PR #366: Index arithmetic issue fix with TxN_t class
- PR #376: Disabled kmeans tests since they are currently too sensitive (see #71)
- PR #380: Allow arbitrary data size on ingress for numba_utils.row_matrix
- PR #385: Fix for long import cuml time in containers and fix for setup_pip
- PR #630: Fixing a missing kneighbors in nearest neighbors python proxy

# cuML 0.5.1 (05 Feb 2019)

## Bug Fixes

- PR #189 Avoid using numpy via cimport to prevent ABI issues in Cython compilation


# cuML 0.5.0 (28 Jan 2019)

## New Features

- PR #66: OLS Linear Regression
- PR #44: Distance calculation ML primitives
- PR #69: Ridge (L2 Regularized) Linear Regression
- PR #103: Linear Kalman Filter
- PR #117: Pip install support
- PR #64: Device to device support from cuML device pointers into FAISS

## Improvements

- PR #56: Make OpenMP optional for building
- PR #67: Github issue templates
- PR #44: Refactored DBSCAN to use ML primitives
- PR #91: Pytest cleanup and sklearn toyset datasets based pytests for kmeans and dbscan
- PR #75: C++ example to use kmeans
- PR #117: Use cmake extension to find any zlib installed in system
- PR #94: Add cmake flag to set ABI compatibility
- PR #139: Move thirdparty submodules to root and add symlinks to new locations
- PR #151: Replace TravisCI testing and conda pkg builds with gpuCI
- PR #164: Add numba kernel for faster column to row major transform
- PR #114: Adding FAISS to cuml build

## Bug Fixes

- PR #48: CUDA 10 compilation warnings fix
- PR #51: Fixes to Dockerfile and docs for new build system
- PR #72: Fixes for GCC 7
- PR #96: Fix for kmeans stack overflow with high number of clusters
- PR #105: Fix for AttributeError in kmeans fit method
- PR #113: Removed old  glm python/cython files
- PR #118: Fix for AttributeError in kmeans predict method
- PR #125: Remove randomized solver option from PCA python bindings


# cuML 0.4.0 (05 Dec 2018)

## New Features

## Improvements

- PR #42: New build system: separation of libcuml.so and cuml python package
- PR #43: Added changelog.md

## Bug Fixes


# cuML 0.3.0 (30 Nov 2018)

## New Features

- PR #33: Added ability to call cuML algorithms using numpy arrays

## Improvements

- PR #24: Fix references of python package from cuML to cuml and start using versioneer for better versioning
- PR #40: Added support for refactored cuDF 0.3.0, updated Conda files
- PR #33: Major python test cleaning, all tests pass with cuDF 0.2.0 and 0.3.0. Preparation for new build system
- PR #34: Updated batch count calculation logic in DBSCAN
- PR #35: Beginning of DBSCAN refactor to use cuML mlprims and general improvements

## Bug Fixes

- PR #30: Fixed batch size bug in DBSCAN that caused crash. Also fixed various locations for potential integer overflows
- PR #28: Fix readthedocs build documentation
- PR #29: Fix pytests for cuml name change from cuML
- PR #33: Fixed memory bug that would cause segmentation faults due to numba releasing memory before it was used. Also fixed row major/column major bugs for different algorithms
- PR #36: Fix kmeans gtest to use device data
- PR #38: cuda\_free bug removed that caused google tests to sometimes pass and sometimes fail randomly
- PR #39: Updated cmake to correctly link with CUDA libraries, add CUDA runtime linking and include source files in compile target

# cuML 0.2.0 (02 Nov 2018)

## New Features

- PR #11: Kmeans algorithm added
- PR #7: FAISS KNN wrapper added
- PR #21: Added Conda install support

## Improvements

- PR #15: Added compatibility with cuDF (from prior pyGDF)
- PR #13: Added FAISS to Dockerfile
- PR #21: Added TravisCI build system for CI and Conda builds

## Bug Fixes

- PR #4: Fixed explained variance bug in TSVD
- PR #5: Notebook bug fixes and updated results


# cuML 0.1.0

Initial release including PCA, TSVD, DBSCAN, ml-prims and cython wrappers<|MERGE_RESOLUTION|>--- conflicted
+++ resolved
@@ -107,11 +107,8 @@
 - PR #2285: Increase the threshold for elastic_net test in dask/test_coordinate_descent
 - PR #2314: Update FIL default values, documentation and test
 - PR #2316: 0.14 release docs additions and fixes
-<<<<<<< HEAD
 - PR #2323: Change verbose levels and parameter name to match Scikit-learn API
-=======
 - PR #2324: Raise an error if n_bins > number of training samples in RF
->>>>>>> 7cccddd0
 
 ## Bug Fixes
 - PR #1939: Fix syntax error in cuml.common.array
