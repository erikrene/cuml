--- conflicted
+++ resolved
@@ -18,11 +18,9 @@
 - PR #48: CUDA 10 compilation warnings fix
 - PR #51: Fixes to Dockerfile and docs for new build system
 - PR #72: Fixes for GCC 7
-<<<<<<< HEAD
 - PR #96: Fix for kmeans stack overflow with high number of clusters
-=======
 - PR #105: Fix for AttributeError in kmeans fit method
->>>>>>> a82e125d
+
 
 # cuML 0.4.0 (05 Dec 2018)
 
