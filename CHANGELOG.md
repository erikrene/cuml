# cuML 0.9.0 (Date TBD)

## New Features

<<<<<<< HEAD
- PR #766: Expose score method based on inertia for KMeans

## Improvements

## Bug Fixes

=======
- PR #697: Silhouette Score metric ml-prim
- PR #674: KL Divergence metric ml-prim
- PR #787: homogeneity, completeness and v-measure metrics ml-prim
- PR #711: Mutual Information metric ml-prim
- PR #724: Entropy metric ml-prim
- PR #766: Expose score method based on inertia for KMeans
- PR #635: Random Forest & Decision Tree Regression (Single-GPU)
- PR #829: C++: enable nvtx ranges

## Improvements
- PR #822: build: build.sh update to club all make targets together

- PR #807: Added development conda yml files

## Bug Fixes

- PR #831: Update conda package dependencies to cudf 0.9
>>>>>>> 06b2a00d
- PR #772: Add missing cython headers to SGD and CD

# cuML 0.8.0 (27 June 2019)

## New Features

- PR #652: Adjusted Rand Index metric ml-prim
- PR #679: Class label manipulation ml-prim
- PR #636: Rand Index metric ml-prim
- PR #515: Added Random Projection feature
- PR #504: Contingency matrix ml-prim
- PR #644: Add train_test_split utility for cuDF dataframes
- PR #612: Allow Cuda Array Interface, Numba inputs and input code refactor
- PR #641: C: Separate C-wrapper library build to generate libcuml.so
- PR #631: Add nvcategory based ordinal label encoder
- PR #681: Add MBSGDClassifier and MBSGDRegressor classes around SGD
- PR #705: Quasi Newton solver and LogisticRegression Python classes
- PR #670: Add test skipping functionality to build.sh
- PR #678: Random Forest Python class
- PR #684: prims: make_blobs primitive
- PR #673: prims: reduce cols by key primitive

## Improvements

- PR #597: C++ cuML and ml-prims folder refactor
- PR #590: QN Recover from numeric errors
- PR #482: Introduce cumlHandle for pca and tsvd
- PR #573: Remove use of unnecessary cuDF column and series copies
- PR #601: Cython PEP8 cleanup and CI integration
- PR #596: Introduce cumlHandle for ols and ridge
- PR #579: Introduce cumlHandle for cd and sgd, and propagate C++ errors in cython level for cd and sgd
- PR #604: Adding cumlHandle to kNN, spectral methods, and UMAP
- PR #616: Enable clang-format for enforcing coding style
- PR #618: CI: Enable copyright header checks
- PR #622: Updated to use 0.8 dependencies
- PR #626: Added build.sh script, updated CI scripts and documentation
- PR #633: build: Auto-detection of GPU_ARCHS during cmake
- PR #650: Moving brute force kNN to prims. Creating stateless kNN API.
- PR #662: C++: Bulk clang-format updates
- PR #671: Added pickle pytests and correct pickling of Base class
- PR #675: atomicMin/Max(float, double) with integer atomics and bit flipping
- PR #677: build: 'deep-clean' to build.sh to clean faiss build as well
- PR #683: Use stateless c++ API in KNN so that it can be pickled properly
- PR #686: Use stateless c++ API in UMAP so that it can be pickled properly
- PR #695: prims: Refactor pairwise distance
- PR #707: Added stress test and updated documentation for RF
- PR #701: Added emacs temporary file patterns to .gitignore
- PR #606: C++: Added tests for host_buffer and improved device_buffer and host_buffer implementation
- PR #726: Updated RF docs and stress test
- PR #730: Update README and RF docs for 0.8
- PR #744: Random projections generating binomial on device. Fixing tests.
- PR #741: Update API docs for 0.8
- PR #754: Pickling of UMAP/KNN
- PR #753: Made PCA and TSVD picklable
- PR #746: LogisticRegression and QN API docstrings

## Bug Fixes
- PR #584: Added missing virtual destructor to deviceAllocator and hostAllocator
- PR #620: C++: Removed old unit-test files in ml-prims
- PR #627: C++: Fixed dbscan crash issue filed in 613
- PR #640: Remove setuptools from conda run dependency
- PR #646: Update link in contributing.md
- PR #649: Bug fix to LinAlg::reduce_rows_by_key prim filed in issue #648
- PR #666: fixes to gitutils.py to resolve both string decode and handling of uncommitted files
- PR #676: Fix template parameters in `bernoulli()` implementation.
- PR #685: Make CuPy optional to avoid nccl conda package conflicts
- PR #687: prims: updated tolerance for reduce_cols_by_key unit-tests
- PR #689: Removing extra prints from NearestNeighbors cython
- PR #718: Bug fix for DBSCAN and increasing batch size of sgd
- PR #719: Adding additional checks for dtype of the data
- PR #736: Bug fix for RF wrapper and .cu print function
- PR #547: Fixed issue if C++ compiler is specified via CXX during configure.
- PR #759: Configure Sphinx to render params correctly
- PR #762: Apply threshold to remove flakiness of UMAP tests.
- PR #768: Fixing memory bug from stateless refactor
- PR #782: Nearest neighbors checking properly whether memory should be freed
- PR #783: UMAP was using wrong size for knn computation
- PR #776: Hotfix for self.variables in RF
- PR #777: Fix numpy input bug
- PR #784: Fix jit of shuffle_idx python function
- PR #790: Fix rows_sample input type for RF
- PR #793: Fix for dtype conversion utility for numba arrays without cupy installed
- PR #806: Add a seed for sklearn model in RF test file

# cuML 0.7.0 (10 May 2019)

## New Features

- PR #405: Quasi-Newton GLM Solvers
- PR #277: Add row- and column-wise weighted mean primitive
- PR #424: Add a grid-sync struct for inter-block synchronization
- PR #430: Add R-Squared Score to ml primitives
- PR #463: Add matrix gather to ml primitives
- PR #435: Expose cumlhandle in cython + developer guide
- PR #455: Remove default-stream arguement across ml-prims and cuML
- PR #375: cuml cpp shared library renamed to libcuml++.so
- PR #460: Random Forest & Decision Trees (Single-GPU, Classification)
- PR #491: Add doxygen build target for ml-prims
- PR #505: Add R-Squared Score to python interface
- PR #507: Add coordinate descent for lasso and elastic-net
- PR #511: Add a minmax ml-prim
- PR #516: Added Trustworthiness score feature
- PR #520: Add local build script to mimic gpuCI
- PR #503: Add column-wise matrix sort primitive
- PR #525: Add docs build script to cuML
- PR #528: Remove current KMeans and replace it with a new single GPU implementation built using ML primitives

## Improvements

- PR #481: Refactoring Quasi-Newton to use cumlHandle
- PR #467: Added validity check on cumlHandle_t
- PR #461: Rewrote permute and added column major version
- PR #440: README updates
- PR #295: Improve build-time and the interface e.g., enable bool-OutType, for distance()
- PR #390: Update docs version
- PR #272: Add stream parameters to cublas and cusolver wrapper functions
- PR #447: Added building and running mlprims tests to CI
- PR #445: Lower dbscan memory usage by computing adjacency matrix directly
- PR #431: Add support for fancy iterator input types to LinAlg::reduce_rows_by_key
- PR #394: Introducing cumlHandle API to dbscan and add example
- PR #500: Added CI check for black listed CUDA Runtime API calls
- PR #475: exposing cumlHandle for dbscan from python-side
- PR #395: Edited the CONTRIBUTING.md file
- PR #407: Test files to run stress, correctness and unit tests for cuml algos
- PR #512: generic copy method for copying buffers between device/host
- PR #533: Add cudatoolkit conda dependency
- PR #524: Use cmake find blas and find lapack to pass configure options to faiss
- PR #527: Added notes on UMAP differences from reference implementation
- PR #540: Use latest release version in update-version CI script
- PR #552: Re-enable assert in kmeans tests with xfail as needed
- PR #581: Add shared memory fast col major to row major function back with bound checks
- PR #592: More efficient matrix copy/reverse methods
- PR #721: Added pickle tests for DBSCAN and Random Projections

## Bug Fixes

- PR #334: Fixed segfault in `ML::cumlHandle_impl::destroyResources`
- PR #349: Developer guide clarifications for cumlHandle and cumlHandle_impl
- PR #398: Fix CI scripts to allow nightlies to be uploaded
- PR #399: Skip PCA tests to allow CI to run with driver 418
- PR #422: Issue in the PCA tests was solved and CI can run with driver 418
- PR #409: Add entry to gitmodules to ignore build artifacts
- PR #412: Fix for svdQR function in ml-prims
- PR #438: Code that depended on FAISS was building everytime.
- PR #358: Fixed an issue when switching streams on MLCommon::device_buffer and MLCommon::host_buffer
- PR #434: Fixing bug in CSR tests
- PR #443: Remove defaults channel from ci scripts
- PR #384: 64b index arithmetic updates to the kernels inside ml-prims
- PR #459: Fix for runtime library path of pip package
- PR #464: Fix for C++11 destructor warning in qn
- PR #466: Add support for column-major in LinAlg::*Norm methods
- PR #465: Fixing deadlock issue in GridSync due to consecutive sync calls
- PR #468: Fix dbscan example build failure
- PR #470: Fix resource leakage in Kalman filter python wrapper
- PR #473: Fix gather ml-prim test for change in rng uniform API
- PR #477: Fixes default stream initialization in cumlHandle
- PR #480: Replaced qn_fit() declaration with #include of file containing definition to fix linker error
- PR #495: Update cuDF and RMM versions in GPU ci test scripts
- PR #499: DEVELOPER_GUIDE.md: fixed links and clarified ML::detail::streamSyncer example
- PR #506: Re enable ml-prim tests in CI
- PR #508: Fix for an error with default argument in LinAlg::meanSquaredError
- PR #519: README.md Updates and adding BUILD.md back
- PR #526: Fix the issue of wrong results when fit and transform of PCA are called separately
- PR #531: Fixing missing arguments in updateDevice() for RF
- PR #543: Exposing dbscan batch size through cython API and fixing broken batching
- PR #551: Made use of ZLIB_LIBRARIES consistent between ml_test and ml_mg_test
- PR #557: Modified CI script to run cuML tests before building mlprims and removed lapack flag
- PR #578: Updated Readme.md to add lasso and elastic-net
- PR #580: Fixing cython garbage collection bug in KNN
- PR #577: Use find libz in prims cmake
- PR #594: fixed cuda-memcheck mean_center test failures


# cuML 0.6.1 (09 Apr 2019)

## Bug Fixes

- PR #462 Runtime library path fix for cuML pip package


# cuML 0.6.0 (22 Mar 2019)

## New Features

- PR #249: Single GPU Stochastic Gradient Descent for linear regression, logistic regression, and linear svm with L1, L2, and elastic-net penalties.
- PR #247: Added "proper" CUDA API to cuML
- PR #235: NearestNeighbors MG Support
- PR #261: UMAP Algorithm
- PR #290: NearestNeighbors numpy MG Support
- PR #303: Reusable spectral embedding / clustering
- PR #325: Initial support for single process multi-GPU OLS and tSVD
- PR #271: Initial support for hyperparameter optimization with dask for many models

## Improvements

- PR #144: Dockerfile update and docs for LinearRegression and Kalman Filter.
- PR #168: Add /ci/gpu/build.sh file to cuML
- PR #167: Integrating full-n-final ml-prims repo inside cuml
- PR #198: (ml-prims) Removal of *MG calls + fixed a bug in permute method
- PR #194: Added new ml-prims for supporting LASSO regression.
- PR #114: Building faiss C++ api into libcuml
- PR #64: Using FAISS C++ API in cuML and exposing bindings through cython
- PR #208: Issue ml-common-3: Math.h: swap thrust::for_each with binaryOp,unaryOp
- PR #224: Improve doc strings for readable rendering with readthedocs
- PR #209: Simplify README.md, move build instructions to BUILD.md
- PR #218: Fix RNG to use given seed and adjust RNG test tolerances.
- PR #225: Support for generating random integers
- PR #215: Refactored LinAlg::norm to Stats::rowNorm and added Stats::colNorm
- PR #234: Support for custom output type and passing index value to main_op in *Reduction kernels
- PR #230: Refactored the cuda_utils header
- PR #236: Refactored cuml python package structure to be more sklearn like
- PR #232: Added reduce_rows_by_key
- PR #246: Support for 2 vectors in the matrix vector operator
- PR #244: Fix for single GPU OLS and Ridge to support one column training data
- PR #271: Added get_params and set_params functions for linear and ridge regression
- PR #253: Fix for issue #250-reduce_rows_by_key failed memcheck for small nkeys
- PR #269: LinearRegression, Ridge Python docs update and cleaning
- PR #322: set_params updated
- PR #237: Update build instructions
- PR #275: Kmeans use of faster gpu_matrix
- PR #288: Add n_neighbors to NearestNeighbors constructor
- PR #302: Added FutureWarning for deprecation of current kmeans algorithm
- PR #312: Last minute cleanup before release
- PR #315: Documentation updating and enhancements
- PR #330: Added ignored argument to pca.fit_transform to map to sklearn's implemenation
- PR #342: Change default ABI to ON
- PR #572: Pulling DBSCAN components into reusable primitives


## Bug Fixes

- PR #193: Fix AttributeError in PCA and TSVD
- PR #211: Fixing inconsistent use of proper batch size calculation in DBSCAN
- PR #202: Adding back ability for users to define their own BLAS
- PR #201: Pass CMAKE CUDA path to faiss/configure script
- PR #200 Avoid using numpy via cimport in KNN
- PR #228: Bug fix: LinAlg::unaryOp with 0-length input
- PR #279: Removing faiss-gpu references in README
- PR #321: Fix release script typo
- PR #327: Update conda requirements for version 0.6 requirements
- PR #352: Correctly calculating numpy chunk sizing for kNN
- PR #345: Run python import as part of package build to trigger compilation
- PR #347: Lowering memory usage of kNN.
- PR #355: Fixing issues with very large numpy inputs to SPMG OLS and tSVD.
- PR #357: Removing FAISS requirement from README
- PR #362: Fix for matVecOp crashing on large input sizes
- PR #366: Index arithmetic issue fix with TxN_t class
- PR #376: Disabled kmeans tests since they are currently too sensitive (see #71)
- PR #380: Allow arbitrary data size on ingress for numba_utils.row_matrix
- PR #385: Fix for long import cuml time in containers and fix for setup_pip
- PR #630: Fixing a missing kneighbors in nearest neighbors python proxy

# cuML 0.5.1 (05 Feb 2019)

## Bug Fixes

- PR #189 Avoid using numpy via cimport to prevent ABI issues in Cython compilation


# cuML 0.5.0 (28 Jan 2019)

## New Features

- PR #66: OLS Linear Regression
- PR #44: Distance calculation ML primitives
- PR #69: Ridge (L2 Regularized) Linear Regression
- PR #103: Linear Kalman Filter
- PR #117: Pip install support
- PR #64: Device to device support from cuML device pointers into FAISS

## Improvements

- PR #56: Make OpenMP optional for building
- PR #67: Github issue templates
- PR #44: Refactored DBSCAN to use ML primitives
- PR #91: Pytest cleanup and sklearn toyset datasets based pytests for kmeans and dbscan
- PR #75: C++ example to use kmeans
- PR #117: Use cmake extension to find any zlib installed in system
- PR #94: Add cmake flag to set ABI compatibility
- PR #139: Move thirdparty submodules to root and add symlinks to new locations
- PR #151: Replace TravisCI testing and conda pkg builds with gpuCI
- PR #164: Add numba kernel for faster column to row major transform
- PR #114: Adding FAISS to cuml build

## Bug Fixes

- PR #48: CUDA 10 compilation warnings fix
- PR #51: Fixes to Dockerfile and docs for new build system
- PR #72: Fixes for GCC 7
- PR #96: Fix for kmeans stack overflow with high number of clusters
- PR #105: Fix for AttributeError in kmeans fit method
- PR #113: Removed old  glm python/cython files
- PR #118: Fix for AttributeError in kmeans predict method
- PR #125: Remove randomized solver option from PCA python bindings


# cuML 0.4.0 (05 Dec 2018)

## New Features

## Improvements

- PR #42: New build system: separation of libcuml.so and cuml python package
- PR #43: Added changelog.md

## Bug Fixes


# cuML 0.3.0 (30 Nov 2018)

## New Features

- PR #33: Added ability to call cuML algorithms using numpy arrays

## Improvements

- PR #24: Fix references of python package from cuML to cuml and start using versioneer for better versioning
- PR #40: Added support for refactored cuDF 0.3.0, updated Conda files
- PR #33: Major python test cleaning, all tests pass with cuDF 0.2.0 and 0.3.0. Preparation for new build system
- PR #34: Updated batch count calculation logic in DBSCAN
- PR #35: Beginning of DBSCAN refactor to use cuML mlprims and general improvements

## Bug Fixes

- PR #30: Fixed batch size bug in DBSCAN that caused crash. Also fixed various locations for potential integer overflows
- PR #28: Fix readthedocs build documentation
- PR #29: Fix pytests for cuml name change from cuML
- PR #33: Fixed memory bug that would cause segmentation faults due to numba releasing memory before it was used. Also fixed row major/column major bugs for different algorithms
- PR #36: Fix kmeans gtest to use device data
- PR #38: cuda\_free bug removed that caused google tests to sometimes pass and sometimes fail randomly
- PR #39: Updated cmake to correctly link with CUDA libraries, add CUDA runtime linking and include source files in compile target

# cuML 0.2.0 (02 Nov 2018)

## New Features

- PR #11: Kmeans algorithm added
- PR #7: FAISS KNN wrapper added
- PR #21: Added Conda install support

## Improvements

- PR #15: Added compatibility with cuDF (from prior pyGDF)
- PR #13: Added FAISS to Dockerfile
- PR #21: Added TravisCI build system for CI and Conda builds

## Bug Fixes

- PR #4: Fixed explained variance bug in TSVD
- PR #5: Notebook bug fixes and updated results


# cuML 0.1.0

Initial release including PCA, TSVD, DBSCAN, ml-prims and cython wrappers<|MERGE_RESOLUTION|>--- conflicted
+++ resolved
@@ -2,14 +2,6 @@
 
 ## New Features
 
-<<<<<<< HEAD
-- PR #766: Expose score method based on inertia for KMeans
-
-## Improvements
-
-## Bug Fixes
-
-=======
 - PR #697: Silhouette Score metric ml-prim
 - PR #674: KL Divergence metric ml-prim
 - PR #787: homogeneity, completeness and v-measure metrics ml-prim
@@ -27,7 +19,6 @@
 ## Bug Fixes
 
 - PR #831: Update conda package dependencies to cudf 0.9
->>>>>>> 06b2a00d
 - PR #772: Add missing cython headers to SGD and CD
 
 # cuML 0.8.0 (27 June 2019)
