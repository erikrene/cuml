# cuML 0.12.0 (Date TBD)

## New Features
- PR #1483: prims: Fused L2 distance and nearest-neighbor prim
- PR #1494: bench: ml-prims benchmark
- PR #1514: bench: Fused L2 NN prim benchmark
- PR #1411: Cython side of MNMG OLS
<<<<<<< HEAD
- PR #1516: Suppor Vector Regression (epsilon-SVR)
 
=======
- PR #1520: Cython side of MNMG Ridge Regression

>>>>>>> b889bf2b
## Improvements
- PR #1468: C++: updates to clang format flow to make it more usable among devs
- PR #1473: C++: lazy initialization of "costly" resources inside cumlHandle
- PR #1443: Added a new overloaded GEMM primitive
- PR #1463: Update FAISS submodule to 1.6.1
- PR #1488: Add codeowners
- PR #1432: Row-major (C-style) GPU arrays for benchmarks
- PR #1490: Use dask master instead of conda package for testing
- PR #1377: Add GPU array support for FIL benchmarking
- PR #1493: kmeans: add tiling support for 1-NN computation and use fusedL2-1NN prim for L2 distance metric
- PR #1532: Update CuPy to >= 6.6 and allow 7.0
- PR #1528: Re-enabling KNN using dynamic library loading for UCX in communicator
- PR #1545: Add conda environment version updates to ci script
- PR #1541: Updates for libcudf++ Python refactor
- PR #1537: Improve pickling and scoring suppport for many models to support hyperopt
- PR #1551: Change custom kernel to cupy for col/row order transform
- PR #1533: C++: interface header file separation for SVM

## Bug Fixes
- PR #1470: Documentation: add make_regression, fix ARIMA section
- PR #1482: Updated the code to remove sklearn from the mbsgd stress test
- PR #1491: Update dev environments for 0.12
- PR #1512: Updating setup_cpu() in SpeedupComparisonRunner
- PR #1498: Add build.sh to code owners
- PR #1505: cmake: added correct dependencies for prims-bench build
- PR #1534: Removed TODO comment in create_ucp_listeners()
- PR #1548: Fixing umap extra unary op in knn graph
- PR #1547: Fixing MNMG kmeans score. Fixing UMAP pickling before fit(). Fixing UMAP test failures.
- PR #1557: Increasing threshold for kmeans score 

# cuML 0.11.0 (11 Dec 2019)

## New Features

- PR #1295: Cython side of MNMG PCA
- PR #1218: prims: histogram prim
- PR #1129: C++: Separate include folder for C++ API distribution
- PR #1282: OPG KNN MNMG Code (disabled for 0.11)
- PR #1242: Initial implementation of FIL sparse forests
- PR #1194: Initial ARIMA time-series modeling support.
- PR #1286: Importing treelite models as FIL sparse forests
- PR #1285: Fea minimum impurity decrease RF param
- PR #1301: Add make_regression to generate regression datasets
- PR #1322: RF pickling using treelite, protobuf and FIL
- PR #1332: Add option to cuml.dask make_blobs to produce dask array
- PR #1307: Add RF regression benchmark
- PR #1327: Update the code to build treelite with protobuf
- PR #1289: Add Python benchmarking support for FIL
- PR #1371: Cython side of MNMG tSVD
- PR #1386: Expose SVC decision function value

## Improvements
- PR #1170: Use git to clone subprojects instead of git submodules
- PR #1239: Updated the treelite version
- PR #1225: setup.py clone dependencies like cmake and correct include paths
- PR #1224: Refactored FIL to prepare for sparse trees
- PR #1249: Include libcuml.so C API in installed targets
- PR #1259: Conda dev environment updates and use libcumlprims current version in CI
- PR #1277: Change dependency order in cmake for better printing at compile time
- PR #1264: Add -s flag to GPU CI pytest for better error printing
- PR #1271: Updated the Ridge regression documentation
- PR #1283: Updated the cuMl docs to include MBSGD and adjusted_rand_score
- PR #1300: Lowercase parameter versions for FIL algorithms
- PR #1312: Update CuPy to version 6.5 and use conda-forge channel
- PR #1336: Import SciKit-Learn models into FIL
- PR #1314: Added options needed for ASVDb output (CUDA ver, etc.), added option
  to select algos
- PR #1335: Options to print available algorithms and datasets
  in the Python benchmark
- PR #1338: Remove BUILD_ABI references in CI scripts
- PR #1340: Updated unit tests to uses larger dataset
- PR #1351: Build treelite temporarily for GPU CI testing of FIL Scikit-learn
  model importing
- PR #1367: --test-split benchmark parameter for train-test split
- PR #1360: Improved tests for importing SciKit-Learn models into FIL
- PR #1368: Add --num-rows benchmark command line argument
- PR #1351: Build treelite temporarily for GPU CI testing of FIL Scikit-learn model importing
- PR #1366: Modify train_test_split to use CuPy and accept device arrays
- PR #1258: Documenting new MPI communicator for multi-node multi-GPU testing
- PR #1345: Removing deprecated should_downcast argument
- PR #1362: device_buffer in UMAP + Sparse prims
- PR #1376: AUTO value for FIL algorithm
- PR #1408: Updated pickle tests to delete the pre-pickled model to prevent pointer leakage
- PR #1357: Run benchmarks multiple times for CI
- PR #1382: ARIMA optimization: move functions to C++ side
- PR #1392: Updated RF code to reduce duplication of the code
- PR #1444: UCX listener running in its own isolated thread
- PR #1445: Improved performance of FIL sparse trees
- PR #1431: Updated API docs
- PR #1441: Remove unused CUDA conda labels
- PR #1439: Match sklearn 0.22 default n_estimators for RF and fix test errors
- PR #1461: Add kneighbors to API docs

## Bug Fixes
- PR #1281: Making rng.h threadsafe
- PR #1212: Fix cmake git cloning always running configure in subprojects
- PR #1261: Fix comms build errors due to cuml++ include folder changes
- PR #1267: Update build.sh for recent change of building comms in main CMakeLists
- PR #1278: Removed incorrect overloaded instance of eigJacobi
- PR #1302: Updates for numba 0.46
- PR #1313: Updated the RF tests to set the seed and n_streams
- PR #1319: Using machineName arg passed in instead of default for ASV reporting
- PR #1326: Fix illegal memory access in make_regression (bounds issue)
- PR #1330: Fix C++ unit test utils for better handling of differences near zero
- PR #1342: Fix to prevent memory leakage in Lasso and ElasticNet
- PR #1337: Fix k-means init from preset cluster centers
- PR #1354: Fix SVM gamma=scale implementation
- PR #1344: Change other solver based methods to create solver object in init
- PR #1373: Fixing a few small bugs in make_blobs and adding asserts to pytests
- PR #1361: Improve SMO error handling
- PR #1384: Lower expectations on batched matrix tests to prevent CI failures
- PR #1380: Fix memory leaks in ARIMA
- PR #1391: Lower expectations on batched matrix tests even more
- PR #1394: Warning added in svd for cuda version 10.1
- PR #1407: Resolved RF predict issues and updated RF docstring
- PR #1401: Patch for lbfgs solver for logistic regression with no l1 penalty
- PR #1416: train_test_split numba and rmm device_array output bugfix
- PR #1419: UMAP pickle tests are using wrong n_neighbors value for trustworthiness
- PR #1438: KNN Classifier to properly return Dataframe with Dataframe input
- PR #1425: Deprecate seed and use random_state similar to Scikit-learn in train_test_split
- PR #1458: Add joblib as an explicit requirement
- PR #1474: Defer knn mnmg to 0.12 nightly builds and disable ucx-py dependency

# cuML 0.10.0 (16 Oct 2019)

## New Features
- PR #1148: C++ benchmark tool for c++/CUDA code inside cuML
- PR #1071: Selective eigen solver of cuSolver
- PR #1073: Updating RF wrappers to use FIL for GPU accelerated prediction
- PR #1104: CUDA 10.1 support
- PR #1113: prims: new batched make-symmetric-matrix primitive
- PR #1112: prims: new batched-gemv primitive
- PR #855: Added benchmark tools
- PR #1149 Add YYMMDD to version tag for nightly conda packages
- PR #892: General Gram matrices prim
- PR #912: Support Vector Machine
- PR #1274: Updated the RF score function to use GPU predict

## Improvements
- PR #961: High Peformance RF; HIST algo
- PR #1028: Dockerfile updates after dir restructure. Conda env yaml to add statsmodels as a dependency
- PR #1047: Consistent OPG interface for kmeans, based on internal libcumlprims update
- PR #763: Add examples to train_test_split documentation
- PR #1093: Unified inference kernels for different FIL algorithms
- PR #1076: Paying off some UMAP / Spectral tech debt.
- PR #1086: Ensure RegressorMixin scorer uses device arrays
- PR #1110: Adding tests to use default values of parameters of the models
- PR #1108: input_to_host_array function in input_utils for input processing to host arrays
- PR #1114: K-means: Exposing useful params, removing unused params, proxying params in Dask
- PR #1138: Implementing ANY_RANK semantics on irecv
- PR #1142: prims: expose separate InType and OutType for unaryOp and binaryOp
- PR #1115: Moving dask_make_blobs to cuml.dask.datasets. Adding conversion to dask.DataFrame
- PR #1136: CUDA 10.1 CI updates
- PR #1135: K-means: add boundary cases for kmeans||, support finer control with convergence
- PR #1163: Some more correctness improvements. Better verbose printing
- PR #1165: Adding except + in all remaining cython
- PR #1186: Using LocalCUDACluster Pytest fixture
- PR #1173: Docs: Barnes Hut TSNE documentation
- PR #1176: Use new RMM API based on Cython
- PR #1219: Adding custom bench_func and verbose logging to cuml.benchmark
- PR #1247: Improved MNMG RF error checking

## Bug Fixes

- PR #1231: RF respect number of cuda streams from cuml handle
- PR #1230: Rf bugfix memleak in regression
- PR #1208: compile dbscan bug
- PR #1016: Use correct libcumlprims version in GPU CI
- PR #1040: Update version of numba in development conda yaml files
- PR #1043: Updates to accomodate cuDF python code reorganization
- PR #1044: Remove nvidia driver installation from ci/cpu/build.sh
- PR #991: Barnes Hut TSNE Memory Issue Fixes
- PR #1075: Pinning Dask version for consistent CI results
- PR #990: Barnes Hut TSNE Memory Issue Fixes
- PR #1066: Using proper set of workers to destroy nccl comms
- PR #1072: Remove pip requirements and setup
- PR #1074: Fix flake8 CI style check
- PR #1087: Accuracy improvement for sqrt/log in RF max_feature
- PR #1088: Change straggling numba python allocations to use RMM
- PR #1106: Pinning Distributed version to match Dask for consistent CI results
- PR #1116: TSNE CUDA 10.1 Bug Fixes
- PR #1132: DBSCAN Batching Bug Fix
- PR #1162: DASK RF random seed bug fix
- PR #1164: Fix check_dtype arg handling for input_to_dev_array
- PR #1171: SVM prediction bug fix
- PR #1177: Update dask and distributed to 2.5
- PR #1204: Fix SVM crash on Turing
- PR #1199: Replaced sprintf() with snprintf() in THROW()
- PR #1205: Update dask-cuda in yml envs
- PR #1211: Fixing Dask k-means transform bug and adding test
- PR #1236: Improve fix for SMO solvers potential crash on Turing
- PR #1251: Disable compiler optimization for CUDA 10.1 for distance prims
- PR #1260: Small bugfix for major conversion in input_utils
- PR #1276: Fix float64 prediction crash in test_random_forest

# cuML 0.9.0 (21 Aug 2019)

## New Features

- PR #894: Convert RF to treelite format
- PR #826: Jones transformation of params for ARIMA models timeSeries ml-prim
- PR #697: Silhouette Score metric ml-prim
- PR #674: KL Divergence metric ml-prim
- PR #787: homogeneity, completeness and v-measure metrics ml-prim
- PR #711: Mutual Information metric ml-prim
- PR #724: Entropy metric ml-prim
- PR #766: Expose score method based on inertia for KMeans
- PR #823: prims: cluster dispersion metric
- PR #816: Added inverse_transform() for LabelEncoder
- PR #789: prims: sampling without replacement
- PR #813: prims: Col major istance prim
- PR #635: Random Forest & Decision Tree Regression (Single-GPU)
- PR #819: Forest Inferencing Library (FIL)
- PR #829: C++: enable nvtx ranges
- PR #835: Holt-Winters algorithm
- PR #837: treelite for decision forest exchange format
- PR #871: Wrapper for FIL
- PR #870: make_blobs python function
- PR #881: wrappers for accuracy_score and adjusted_rand_score functions
- PR #840: Dask RF classification and regression
- PR #870: make_blobs python function
- PR #879: import of treelite models to FIL
- PR #892: General Gram matrices prim
- PR #883: Adding MNMG Kmeans
- PR #930: Dask RF
- PR #882: TSNE - T-Distributed Stochastic Neighbourhood Embedding
- PR #624: Internals API & Graph Based Dimensionality Reductions Callback
- PR #926: Wrapper for FIL
- PR #994: Adding MPI comm impl for testing / benchmarking MNMG CUDA
- PR #960: Enable using libcumlprims for MG algorithms/prims

## Improvements
- PR #822: build: build.sh update to club all make targets together
- PR #807: Added development conda yml files
- PR #840: Require cmake >= 3.14
- PR #832: Stateless Decision Tree and Random Forest API
- PR #857: Small modifications to comms for utilizing IB w/ Dask
- PR #851: Random forest Stateless API wrappers
- PR #865: High Performance RF
- PR #895: Pretty prints arguments!
- PR #920: Add an empty marker kernel for tracing purposes
- PR #915: syncStream added to cumlCommunicator
- PR #922: Random Forest support in FIL
- PR #911: Update headers to credit CannyLabs BH TSNE implementation
- PR #918: Streamline CUDA_REL environment variable
- PR #924: kmeans: updated APIs to be stateless, refactored code for mnmg support
- PR #950: global_bias support in FIL
- PR #773: Significant improvements to input checking of all classes and common input API for Python
- PR #957: Adding docs to RF & KMeans MNMG. Small fixes for release
- PR #965: Making dask-ml a hard dependency
- PR #976: Update api.rst for new 0.9 classes
- PR #973: Use cudaDeviceGetAttribute instead of relying on cudaDeviceProp object being passed
- PR #978: Update README for 0.9
- PR #1009: Fix references to notebooks-contrib
- PR #1015: Ability to control the number of internal streams in cumlHandle_impl via cumlHandle
- PR #1175: Add more modules to docs ToC

## Bug Fixes

- PR #923: Fix misshapen level/trend/season HoltWinters output
- PR #831: Update conda package dependencies to cudf 0.9
- PR #772: Add missing cython headers to SGD and CD
- PR #849: PCA no attribute trans_input_ transform bug fix
- PR #869: Removing incorrect information from KNN Docs
- PR #885: libclang installation fix for GPUCI
- PR #896: Fix typo in comms build instructions
- PR #921: Fix build scripts using incorrect cudf version
- PR #928: TSNE Stability Adjustments
- PR #934: Cache cudaDeviceProp in cumlHandle for perf reasons
- PR #932: Change default param value for RF classifier
- PR #949: Fix dtype conversion tests for unsupported cudf dtypes
- PR #908: Fix local build generated file ownerships
- PR #983: Change RF max_depth default to 16
- PR #987: Change default values for knn
- PR #988: Switch to exact tsne
- PR #991: Cleanup python code in cuml.dask.cluster
- PR #996: ucx_initialized being properly set in CommsContext
- PR #1007: Throws a well defined error when mutigpu is not enabled
- PR #1018: Hint location of nccl in build.sh for CI
- PR #1022: Using random_state to make K-Means MNMG tests deterministic
- PR #1034: Fix typos and formatting issues in RF docs
- PR #1052: Fix the rows_sample dtype to float

# cuML 0.8.0 (27 June 2019)

## New Features

- PR #652: Adjusted Rand Index metric ml-prim
- PR #679: Class label manipulation ml-prim
- PR #636: Rand Index metric ml-prim
- PR #515: Added Random Projection feature
- PR #504: Contingency matrix ml-prim
- PR #644: Add train_test_split utility for cuDF dataframes
- PR #612: Allow Cuda Array Interface, Numba inputs and input code refactor
- PR #641: C: Separate C-wrapper library build to generate libcuml.so
- PR #631: Add nvcategory based ordinal label encoder
- PR #681: Add MBSGDClassifier and MBSGDRegressor classes around SGD
- PR #705: Quasi Newton solver and LogisticRegression Python classes
- PR #670: Add test skipping functionality to build.sh
- PR #678: Random Forest Python class
- PR #684: prims: make_blobs primitive
- PR #673: prims: reduce cols by key primitive
- PR #812: Add cuML Communications API & consolidate Dask cuML

## Improvements

- PR #597: C++ cuML and ml-prims folder refactor
- PR #590: QN Recover from numeric errors
- PR #482: Introduce cumlHandle for pca and tsvd
- PR #573: Remove use of unnecessary cuDF column and series copies
- PR #601: Cython PEP8 cleanup and CI integration
- PR #596: Introduce cumlHandle for ols and ridge
- PR #579: Introduce cumlHandle for cd and sgd, and propagate C++ errors in cython level for cd and sgd
- PR #604: Adding cumlHandle to kNN, spectral methods, and UMAP
- PR #616: Enable clang-format for enforcing coding style
- PR #618: CI: Enable copyright header checks
- PR #622: Updated to use 0.8 dependencies
- PR #626: Added build.sh script, updated CI scripts and documentation
- PR #633: build: Auto-detection of GPU_ARCHS during cmake
- PR #650: Moving brute force kNN to prims. Creating stateless kNN API.
- PR #662: C++: Bulk clang-format updates
- PR #671: Added pickle pytests and correct pickling of Base class
- PR #675: atomicMin/Max(float, double) with integer atomics and bit flipping
- PR #677: build: 'deep-clean' to build.sh to clean faiss build as well
- PR #683: Use stateless c++ API in KNN so that it can be pickled properly
- PR #686: Use stateless c++ API in UMAP so that it can be pickled properly
- PR #695: prims: Refactor pairwise distance
- PR #707: Added stress test and updated documentation for RF
- PR #701: Added emacs temporary file patterns to .gitignore
- PR #606: C++: Added tests for host_buffer and improved device_buffer and host_buffer implementation
- PR #726: Updated RF docs and stress test
- PR #730: Update README and RF docs for 0.8
- PR #744: Random projections generating binomial on device. Fixing tests.
- PR #741: Update API docs for 0.8
- PR #754: Pickling of UMAP/KNN
- PR #753: Made PCA and TSVD picklable
- PR #746: LogisticRegression and QN API docstrings
- PR #820: Updating DEVELOPER GUIDE threading guidelines

## Bug Fixes
- PR #584: Added missing virtual destructor to deviceAllocator and hostAllocator
- PR #620: C++: Removed old unit-test files in ml-prims
- PR #627: C++: Fixed dbscan crash issue filed in 613
- PR #640: Remove setuptools from conda run dependency
- PR #646: Update link in contributing.md
- PR #649: Bug fix to LinAlg::reduce_rows_by_key prim filed in issue #648
- PR #666: fixes to gitutils.py to resolve both string decode and handling of uncommitted files
- PR #676: Fix template parameters in `bernoulli()` implementation.
- PR #685: Make CuPy optional to avoid nccl conda package conflicts
- PR #687: prims: updated tolerance for reduce_cols_by_key unit-tests
- PR #689: Removing extra prints from NearestNeighbors cython
- PR #718: Bug fix for DBSCAN and increasing batch size of sgd
- PR #719: Adding additional checks for dtype of the data
- PR #736: Bug fix for RF wrapper and .cu print function
- PR #547: Fixed issue if C++ compiler is specified via CXX during configure.
- PR #759: Configure Sphinx to render params correctly
- PR #762: Apply threshold to remove flakiness of UMAP tests.
- PR #768: Fixing memory bug from stateless refactor
- PR #782: Nearest neighbors checking properly whether memory should be freed
- PR #783: UMAP was using wrong size for knn computation
- PR #776: Hotfix for self.variables in RF
- PR #777: Fix numpy input bug
- PR #784: Fix jit of shuffle_idx python function
- PR #790: Fix rows_sample input type for RF
- PR #793: Fix for dtype conversion utility for numba arrays without cupy installed
- PR #806: Add a seed for sklearn model in RF test file
- PR #843: Rf quantile fix

# cuML 0.7.0 (10 May 2019)

## New Features

- PR #405: Quasi-Newton GLM Solvers
- PR #277: Add row- and column-wise weighted mean primitive
- PR #424: Add a grid-sync struct for inter-block synchronization
- PR #430: Add R-Squared Score to ml primitives
- PR #463: Add matrix gather to ml primitives
- PR #435: Expose cumlhandle in cython + developer guide
- PR #455: Remove default-stream arguement across ml-prims and cuML
- PR #375: cuml cpp shared library renamed to libcuml++.so
- PR #460: Random Forest & Decision Trees (Single-GPU, Classification)
- PR #491: Add doxygen build target for ml-prims
- PR #505: Add R-Squared Score to python interface
- PR #507: Add coordinate descent for lasso and elastic-net
- PR #511: Add a minmax ml-prim
- PR #516: Added Trustworthiness score feature
- PR #520: Add local build script to mimic gpuCI
- PR #503: Add column-wise matrix sort primitive
- PR #525: Add docs build script to cuML
- PR #528: Remove current KMeans and replace it with a new single GPU implementation built using ML primitives

## Improvements

- PR #481: Refactoring Quasi-Newton to use cumlHandle
- PR #467: Added validity check on cumlHandle_t
- PR #461: Rewrote permute and added column major version
- PR #440: README updates
- PR #295: Improve build-time and the interface e.g., enable bool-OutType, for distance()
- PR #390: Update docs version
- PR #272: Add stream parameters to cublas and cusolver wrapper functions
- PR #447: Added building and running mlprims tests to CI
- PR #445: Lower dbscan memory usage by computing adjacency matrix directly
- PR #431: Add support for fancy iterator input types to LinAlg::reduce_rows_by_key
- PR #394: Introducing cumlHandle API to dbscan and add example
- PR #500: Added CI check for black listed CUDA Runtime API calls
- PR #475: exposing cumlHandle for dbscan from python-side
- PR #395: Edited the CONTRIBUTING.md file
- PR #407: Test files to run stress, correctness and unit tests for cuml algos
- PR #512: generic copy method for copying buffers between device/host
- PR #533: Add cudatoolkit conda dependency
- PR #524: Use cmake find blas and find lapack to pass configure options to faiss
- PR #527: Added notes on UMAP differences from reference implementation
- PR #540: Use latest release version in update-version CI script
- PR #552: Re-enable assert in kmeans tests with xfail as needed
- PR #581: Add shared memory fast col major to row major function back with bound checks
- PR #592: More efficient matrix copy/reverse methods
- PR #721: Added pickle tests for DBSCAN and Random Projections

## Bug Fixes

- PR #334: Fixed segfault in `ML::cumlHandle_impl::destroyResources`
- PR #349: Developer guide clarifications for cumlHandle and cumlHandle_impl
- PR #398: Fix CI scripts to allow nightlies to be uploaded
- PR #399: Skip PCA tests to allow CI to run with driver 418
- PR #422: Issue in the PCA tests was solved and CI can run with driver 418
- PR #409: Add entry to gitmodules to ignore build artifacts
- PR #412: Fix for svdQR function in ml-prims
- PR #438: Code that depended on FAISS was building everytime.
- PR #358: Fixed an issue when switching streams on MLCommon::device_buffer and MLCommon::host_buffer
- PR #434: Fixing bug in CSR tests
- PR #443: Remove defaults channel from ci scripts
- PR #384: 64b index arithmetic updates to the kernels inside ml-prims
- PR #459: Fix for runtime library path of pip package
- PR #464: Fix for C++11 destructor warning in qn
- PR #466: Add support for column-major in LinAlg::*Norm methods
- PR #465: Fixing deadlock issue in GridSync due to consecutive sync calls
- PR #468: Fix dbscan example build failure
- PR #470: Fix resource leakage in Kalman filter python wrapper
- PR #473: Fix gather ml-prim test for change in rng uniform API
- PR #477: Fixes default stream initialization in cumlHandle
- PR #480: Replaced qn_fit() declaration with #include of file containing definition to fix linker error
- PR #495: Update cuDF and RMM versions in GPU ci test scripts
- PR #499: DEVELOPER_GUIDE.md: fixed links and clarified ML::detail::streamSyncer example
- PR #506: Re enable ml-prim tests in CI
- PR #508: Fix for an error with default argument in LinAlg::meanSquaredError
- PR #519: README.md Updates and adding BUILD.md back
- PR #526: Fix the issue of wrong results when fit and transform of PCA are called separately
- PR #531: Fixing missing arguments in updateDevice() for RF
- PR #543: Exposing dbscan batch size through cython API and fixing broken batching
- PR #551: Made use of ZLIB_LIBRARIES consistent between ml_test and ml_mg_test
- PR #557: Modified CI script to run cuML tests before building mlprims and removed lapack flag
- PR #578: Updated Readme.md to add lasso and elastic-net
- PR #580: Fixing cython garbage collection bug in KNN
- PR #577: Use find libz in prims cmake
- PR #594: fixed cuda-memcheck mean_center test failures


# cuML 0.6.1 (09 Apr 2019)

## Bug Fixes

- PR #462 Runtime library path fix for cuML pip package


# cuML 0.6.0 (22 Mar 2019)

## New Features

- PR #249: Single GPU Stochastic Gradient Descent for linear regression, logistic regression, and linear svm with L1, L2, and elastic-net penalties.
- PR #247: Added "proper" CUDA API to cuML
- PR #235: NearestNeighbors MG Support
- PR #261: UMAP Algorithm
- PR #290: NearestNeighbors numpy MG Support
- PR #303: Reusable spectral embedding / clustering
- PR #325: Initial support for single process multi-GPU OLS and tSVD
- PR #271: Initial support for hyperparameter optimization with dask for many models

## Improvements

- PR #144: Dockerfile update and docs for LinearRegression and Kalman Filter.
- PR #168: Add /ci/gpu/build.sh file to cuML
- PR #167: Integrating full-n-final ml-prims repo inside cuml
- PR #198: (ml-prims) Removal of *MG calls + fixed a bug in permute method
- PR #194: Added new ml-prims for supporting LASSO regression.
- PR #114: Building faiss C++ api into libcuml
- PR #64: Using FAISS C++ API in cuML and exposing bindings through cython
- PR #208: Issue ml-common-3: Math.h: swap thrust::for_each with binaryOp,unaryOp
- PR #224: Improve doc strings for readable rendering with readthedocs
- PR #209: Simplify README.md, move build instructions to BUILD.md
- PR #218: Fix RNG to use given seed and adjust RNG test tolerances.
- PR #225: Support for generating random integers
- PR #215: Refactored LinAlg::norm to Stats::rowNorm and added Stats::colNorm
- PR #234: Support for custom output type and passing index value to main_op in *Reduction kernels
- PR #230: Refactored the cuda_utils header
- PR #236: Refactored cuml python package structure to be more sklearn like
- PR #232: Added reduce_rows_by_key
- PR #246: Support for 2 vectors in the matrix vector operator
- PR #244: Fix for single GPU OLS and Ridge to support one column training data
- PR #271: Added get_params and set_params functions for linear and ridge regression
- PR #253: Fix for issue #250-reduce_rows_by_key failed memcheck for small nkeys
- PR #269: LinearRegression, Ridge Python docs update and cleaning
- PR #322: set_params updated
- PR #237: Update build instructions
- PR #275: Kmeans use of faster gpu_matrix
- PR #288: Add n_neighbors to NearestNeighbors constructor
- PR #302: Added FutureWarning for deprecation of current kmeans algorithm
- PR #312: Last minute cleanup before release
- PR #315: Documentation updating and enhancements
- PR #330: Added ignored argument to pca.fit_transform to map to sklearn's implemenation
- PR #342: Change default ABI to ON
- PR #572: Pulling DBSCAN components into reusable primitives


## Bug Fixes

- PR #193: Fix AttributeError in PCA and TSVD
- PR #211: Fixing inconsistent use of proper batch size calculation in DBSCAN
- PR #202: Adding back ability for users to define their own BLAS
- PR #201: Pass CMAKE CUDA path to faiss/configure script
- PR #200 Avoid using numpy via cimport in KNN
- PR #228: Bug fix: LinAlg::unaryOp with 0-length input
- PR #279: Removing faiss-gpu references in README
- PR #321: Fix release script typo
- PR #327: Update conda requirements for version 0.6 requirements
- PR #352: Correctly calculating numpy chunk sizing for kNN
- PR #345: Run python import as part of package build to trigger compilation
- PR #347: Lowering memory usage of kNN.
- PR #355: Fixing issues with very large numpy inputs to SPMG OLS and tSVD.
- PR #357: Removing FAISS requirement from README
- PR #362: Fix for matVecOp crashing on large input sizes
- PR #366: Index arithmetic issue fix with TxN_t class
- PR #376: Disabled kmeans tests since they are currently too sensitive (see #71)
- PR #380: Allow arbitrary data size on ingress for numba_utils.row_matrix
- PR #385: Fix for long import cuml time in containers and fix for setup_pip
- PR #630: Fixing a missing kneighbors in nearest neighbors python proxy

# cuML 0.5.1 (05 Feb 2019)

## Bug Fixes

- PR #189 Avoid using numpy via cimport to prevent ABI issues in Cython compilation


# cuML 0.5.0 (28 Jan 2019)

## New Features

- PR #66: OLS Linear Regression
- PR #44: Distance calculation ML primitives
- PR #69: Ridge (L2 Regularized) Linear Regression
- PR #103: Linear Kalman Filter
- PR #117: Pip install support
- PR #64: Device to device support from cuML device pointers into FAISS

## Improvements

- PR #56: Make OpenMP optional for building
- PR #67: Github issue templates
- PR #44: Refactored DBSCAN to use ML primitives
- PR #91: Pytest cleanup and sklearn toyset datasets based pytests for kmeans and dbscan
- PR #75: C++ example to use kmeans
- PR #117: Use cmake extension to find any zlib installed in system
- PR #94: Add cmake flag to set ABI compatibility
- PR #139: Move thirdparty submodules to root and add symlinks to new locations
- PR #151: Replace TravisCI testing and conda pkg builds with gpuCI
- PR #164: Add numba kernel for faster column to row major transform
- PR #114: Adding FAISS to cuml build

## Bug Fixes

- PR #48: CUDA 10 compilation warnings fix
- PR #51: Fixes to Dockerfile and docs for new build system
- PR #72: Fixes for GCC 7
- PR #96: Fix for kmeans stack overflow with high number of clusters
- PR #105: Fix for AttributeError in kmeans fit method
- PR #113: Removed old  glm python/cython files
- PR #118: Fix for AttributeError in kmeans predict method
- PR #125: Remove randomized solver option from PCA python bindings


# cuML 0.4.0 (05 Dec 2018)

## New Features

## Improvements

- PR #42: New build system: separation of libcuml.so and cuml python package
- PR #43: Added changelog.md

## Bug Fixes


# cuML 0.3.0 (30 Nov 2018)

## New Features

- PR #33: Added ability to call cuML algorithms using numpy arrays

## Improvements

- PR #24: Fix references of python package from cuML to cuml and start using versioneer for better versioning
- PR #40: Added support for refactored cuDF 0.3.0, updated Conda files
- PR #33: Major python test cleaning, all tests pass with cuDF 0.2.0 and 0.3.0. Preparation for new build system
- PR #34: Updated batch count calculation logic in DBSCAN
- PR #35: Beginning of DBSCAN refactor to use cuML mlprims and general improvements

## Bug Fixes

- PR #30: Fixed batch size bug in DBSCAN that caused crash. Also fixed various locations for potential integer overflows
- PR #28: Fix readthedocs build documentation
- PR #29: Fix pytests for cuml name change from cuML
- PR #33: Fixed memory bug that would cause segmentation faults due to numba releasing memory before it was used. Also fixed row major/column major bugs for different algorithms
- PR #36: Fix kmeans gtest to use device data
- PR #38: cuda\_free bug removed that caused google tests to sometimes pass and sometimes fail randomly
- PR #39: Updated cmake to correctly link with CUDA libraries, add CUDA runtime linking and include source files in compile target

# cuML 0.2.0 (02 Nov 2018)

## New Features

- PR #11: Kmeans algorithm added
- PR #7: FAISS KNN wrapper added
- PR #21: Added Conda install support

## Improvements

- PR #15: Added compatibility with cuDF (from prior pyGDF)
- PR #13: Added FAISS to Dockerfile
- PR #21: Added TravisCI build system for CI and Conda builds

## Bug Fixes

- PR #4: Fixed explained variance bug in TSVD
- PR #5: Notebook bug fixes and updated results


# cuML 0.1.0

Initial release including PCA, TSVD, DBSCAN, ml-prims and cython wrappers<|MERGE_RESOLUTION|>--- conflicted
+++ resolved
@@ -5,13 +5,9 @@
 - PR #1494: bench: ml-prims benchmark
 - PR #1514: bench: Fused L2 NN prim benchmark
 - PR #1411: Cython side of MNMG OLS
-<<<<<<< HEAD
+- PR #1520: Cython side of MNMG Ridge Regression
 - PR #1516: Suppor Vector Regression (epsilon-SVR)
- 
-=======
-- PR #1520: Cython side of MNMG Ridge Regression
-
->>>>>>> b889bf2b
+
 ## Improvements
 - PR #1468: C++: updates to clang format flow to make it more usable among devs
 - PR #1473: C++: lazy initialization of "costly" resources inside cumlHandle
@@ -40,7 +36,7 @@
 - PR #1534: Removed TODO comment in create_ucp_listeners()
 - PR #1548: Fixing umap extra unary op in knn graph
 - PR #1547: Fixing MNMG kmeans score. Fixing UMAP pickling before fit(). Fixing UMAP test failures.
-- PR #1557: Increasing threshold for kmeans score 
+- PR #1557: Increasing threshold for kmeans score
 
 # cuML 0.11.0 (11 Dec 2019)
 
