--- conflicted
+++ resolved
@@ -15,11 +15,8 @@
 - PR #375: cuml cpp shared library renamed to libcuml++.so
 - PR #491: added doxygen build target for ml-prims
 - PR #520: Add local build script to mimic gpuCI
-<<<<<<< HEAD
+- PR #503: Added column-wise matrix sort primitive
 - PR #528: Remove current KMeans and replace it with a new single GPU implementation built using ML primitives
-=======
-- PR #503: Added column-wise matrix sort primitive
->>>>>>> 7f51151f
 
 ## Improvements
 
