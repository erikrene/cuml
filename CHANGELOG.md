# cuML 0.7.0 (Date TBD)

## New Features

- PR #405: Quasi-Newton GLM Solvers

## New Features

- PR #277: Added row- and column-wise weighted mean primitive
- PR #424: Added a grid-sync struct for inter-block synchronization
- PR #430: Adding R-Squared Score to ml primitives
- PR #463: Added matrix gather to ml primitives
- PR #435: Exposing cumlhandle in cython + developer guide
- PR #455: Remove default-stream arguement across ml-prims and cuML
- PR #375: cuml cpp shared library renamed to libcuml++.so
- PR #491: added doxygen build target for ml-prims
<<<<<<< HEAD
- PR #507: Added coordinate descent for lasso and elastic-net
=======
- PR #520: Add local build script to mimic gpuCI
>>>>>>> 00781d1c

## Improvements

- PR #467: Added validity check on cumlHandle_t
- PR #461: Rewrote permute and added column major version
- PR #440: README updates
- PR #295: Improve build-time and the interface e.g., enable bool-OutType, for distance()
- PR #390: Update docs version
- PR #272: Add stream parameters to cublas and cusolver wrapper functions
- PR #447: Added building and running mlprims tests to CI
- PR #445: Lower dbscan memory usage by computing adjacency matrix directly
- PR #431: Add support for fancy iterator input types to LinAlg::reduce_rows_by_key
- PR #394: Introducing cumlHandle API to dbscan and add example
- PR #500: Added CI check for black listed CUDA Runtime API calls
- PR #475: exposing cumlHandle for dbscan from python-side
- PR #395: Edited the CONTRIBUTING.md file
- PR #512: generic copy method for copying buffers between device/host

## Bug Fixes

- PR #334: Fixed segfault in `ML::cumlHandle_impl::destroyResources`
- PR #349: Developer guide clarifications for cumlHandle and cumlHandle_impl
- PR #398: Fix CI scripts to allow nightlies to be uploaded
- PR #399: Skip PCA tests to allow CI to run with driver 418
- PR #422: Issue in the PCA tests was solved and CI can run with driver 418
- PR #409: Add entry to gitmodules to ignore build artifacts
- PR #412: Fix for svdQR function in ml-prims
- PR #438: Code that depended on FAISS was building everytime.
- PR #358: Fixed an issue when switching streams on MLCommon::device_buffer and MLCommon::host_buffer
- PR #434: Fixing bug in CSR tests
- PR #443: Remove defaults channel from ci scripts
- PR #384: 64b index arithmetic updates to the kernels inside ml-prims
- PR #459: Fix for runtime library path of pip package
- PR #464: Fix for C++11 destructor warning in qn
- PR #466: Add support for column-major in LinAlg::*Norm methods
- PR #465: Fixing deadlock issue in GridSync due to consecutive sync calls
- PR #468: Fix dbscan example build failure
- PR #470: Fix resource leakage in Kalman filter python wrapper
- PR #473: Fix gather ml-prim test for change in rng uniform API
- PR #477: Fixes default stream initialization in cumlHandle
- PR #480: Replaced qn_fit() declaration with #include of file containing definition to fix linker error
- PR #495: Update cuDF and RMM versions in GPU ci test scripts
- PR #499: DEVELOPER_GUIDE.md: fixed links and clarified ML::detail::streamSyncer example
- PR #506: Re enable ml-prim tests in CI
- PR #508: Fix for an error with default argument in LinAlg::meanSquaredError

# cuML 0.6.0 (22 Mar 2019)

## New Features

- PR #249: Single GPU Stochastic Gradient Descent for linear regression, logistic regression, and linear svm with L1, L2, and elastic-net penalties.
- PR #247: Added "proper" CUDA API to cuML
- PR #235: NearestNeighbors MG Support
- PR #261: UMAP Algorithm
- PR #290: NearestNeighbors numpy MG Support
- PR #303: Reusable spectral embedding / clustering
- PR #325: Initial support for single process multi-GPU OLS and tSVD
- PR #271: Initial support for hyperparameter optimization with dask for many models

## Improvements

- PR #144: Dockerfile update and docs for LinearRegression and Kalman Filter.
- PR #168: Add /ci/gpu/build.sh file to cuML
- PR #167: Integrating full-n-final ml-prims repo inside cuml
- PR #198: (ml-prims) Removal of *MG calls + fixed a bug in permute method
- PR #194: Added new ml-prims for supporting LASSO regression.
- PR #114: Building faiss C++ api into libcuml
- PR #64: Using FAISS C++ API in cuML and exposing bindings through cython
- PR #208: Issue ml-common-3: Math.h: swap thrust::for_each with binaryOp,unaryOp
- PR #224: Improve doc strings for readable rendering with readthedocs
- PR #209: Simplify README.md, move build instructions to BUILD.md
- PR #218: Fix RNG to use given seed and adjust RNG test tolerances.
- PR #225: Support for generating random integers
- PR #215: Refactored LinAlg::norm to Stats::rowNorm and added Stats::colNorm
- PR #234: Support for custom output type and passing index value to main_op in *Reduction kernels
- PR #230: Refactored the cuda_utils header
- PR #236: Refactored cuml python package structure to be more sklearn like
- PR #232: Added reduce_rows_by_key
- PR #246: Support for 2 vectors in the matrix vector operator
- PR #244: Fix for single GPU OLS and Ridge to support one column training data
- PR #271: Added get_params and set_params functions for linear and ridge regression
- PR #253: Fix for issue #250-reduce_rows_by_key failed memcheck for small nkeys
- PR #269: LinearRegression, Ridge Python docs update and cleaning
- PR #322: set_params updated
- PR #237: Update build instructions
- PR #275: Kmeans use of faster gpu_matrix
- PR #288: Add n_neighbors to NearestNeighbors constructor
- PR #302: Added FutureWarning for deprecation of current kmeans algorithm
- PR #312: Last minute cleanup before release
- PR #315: Documentation updating and enhancements
- PR #330: Added ignored argument to pca.fit_transform to map to sklearn's implemenation
- PR #342: Change default ABI to ON

## Bug Fixes

- PR #193: Fix AttributeError in PCA and TSVD
- PR #211: Fixing inconsistent use of proper batch size calculation in DBSCAN
- PR #202: Adding back ability for users to define their own BLAS
- PR #201: Pass CMAKE CUDA path to faiss/configure script
- PR #200 Avoid using numpy via cimport in KNN
- PR #228: Bug fix: LinAlg::unaryOp with 0-length input
- PR #279: Removing faiss-gpu references in README
- PR #321: Fix release script typo
- PR #327: Update conda requirements for version 0.6 requirements
- PR #352: Correctly calculating numpy chunk sizing for kNN
- PR #345: Run python import as part of package build to trigger compilation
- PR #347: Lowering memory usage of kNN.
- PR #355: Fixing issues with very large numpy inputs to SPMG OLS and tSVD.
- PR #357: Removing FAISS requirement from README
- PR #362: Fix for matVecOp crashing on large input sizes
- PR #366: Index arithmetic issue fix with TxN_t class
- PR #376: Disabled kmeans tests since they are currently too sensitive (see #71)
- PR #380: Allow arbitrary data size on ingress for numba_utils.row_matrix
- PR #385: Fix for long import cuml time in containers and fix for setup_pip

# cuML 0.5.1 (05 Feb 2019)

## Bug Fixes

- PR #189 Avoid using numpy via cimport to prevent ABI issues in Cython compilation


# cuML 0.5.0 (28 Jan 2019)

## New Features

- PR #66: OLS Linear Regression
- PR #44: Distance calculation ML primitives
- PR #69: Ridge (L2 Regularized) Linear Regression
- PR #103: Linear Kalman Filter
- PR #117: Pip install support
- PR #64: Device to device support from cuML device pointers into FAISS

## Improvements

- PR #56: Make OpenMP optional for building
- PR #67: Github issue templates
- PR #44: Refactored DBSCAN to use ML primitives
- PR #91: Pytest cleanup and sklearn toyset datasets based pytests for kmeans and dbscan
- PR #75: C++ example to use kmeans
- PR #117: Use cmake extension to find any zlib installed in system
- PR #94: Add cmake flag to set ABI compatibility
- PR #139: Move thirdparty submodules to root and add symlinks to new locations
- PR #151: Replace TravisCI testing and conda pkg builds with gpuCI
- PR #164: Add numba kernel for faster column to row major transform
- PR #114: Adding FAISS to cuml build

## Bug Fixes

- PR #48: CUDA 10 compilation warnings fix
- PR #51: Fixes to Dockerfile and docs for new build system
- PR #72: Fixes for GCC 7
- PR #96: Fix for kmeans stack overflow with high number of clusters
- PR #105: Fix for AttributeError in kmeans fit method
- PR #113: Removed old  glm python/cython files
- PR #118: Fix for AttributeError in kmeans predict method
- PR #125: Remove randomized solver option from PCA python bindings


# cuML 0.4.0 (05 Dec 2018)

## New Features

## Improvements

- PR #42: New build system: separation of libcuml.so and cuml python package
- PR #43: Added changelog.md

## Bug Fixes


# cuML 0.3.0 (30 Nov 2018)

## New Features

- PR #33: Added ability to call cuML algorithms using numpy arrays

## Improvements

- PR #24: Fix references of python package from cuML to cuml and start using versioneer for better versioning
- PR #40: Added support for refactored cuDF 0.3.0, updated Conda files
- PR #33: Major python test cleaning, all tests pass with cuDF 0.2.0 and 0.3.0. Preparation for new build system
- PR #34: Updated batch count calculation logic in DBSCAN
- PR #35: Beginning of DBSCAN refactor to use cuML mlprims and general improvements

## Bug Fixes

- PR #30: Fixed batch size bug in DBSCAN that caused crash. Also fixed various locations for potential integer overflows
- PR #28: Fix readthedocs build documentation
- PR #29: Fix pytests for cuml name change from cuML
- PR #33: Fixed memory bug that would cause segmentation faults due to numba releasing memory before it was used. Also fixed row major/column major bugs for different algorithms
- PR #36: Fix kmeans gtest to use device data
- PR #38: cuda\_free bug removed that caused google tests to sometimes pass and sometimes fail randomly
- PR #39: Updated cmake to correctly link with CUDA libraries, add CUDA runtime linking and include source files in compile target

# cuML 0.2.0 (02 Nov 2018)

## New Features

- PR #11: Kmeans algorithm added
- PR #7: FAISS KNN wrapper added
- PR #21: Added Conda install support

## Improvements

- PR #15: Added compatibility with cuDF (from prior pyGDF)
- PR #13: Added FAISS to Dockerfile
- PR #21: Added TravisCI build system for CI and Conda builds

## Bug Fixes

- PR #4: Fixed explained variance bug in TSVD
- PR #5: Notebook bug fixes and updated results


# cuML 0.1.0

Initial release including PCA, TSVD, DBSCAN, ml-prims and cython wrappers<|MERGE_RESOLUTION|>--- conflicted
+++ resolved
@@ -14,11 +14,8 @@
 - PR #455: Remove default-stream arguement across ml-prims and cuML
 - PR #375: cuml cpp shared library renamed to libcuml++.so
 - PR #491: added doxygen build target for ml-prims
-<<<<<<< HEAD
 - PR #507: Added coordinate descent for lasso and elastic-net
-=======
 - PR #520: Add local build script to mimic gpuCI
->>>>>>> 00781d1c
 
 ## Improvements
 
