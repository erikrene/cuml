--- conflicted
+++ resolved
@@ -6,27 +6,15 @@
 - conda-forge
 dependencies:
 - cudatoolkit=11.0
-<<<<<<< HEAD
 - rapids-build-env=21.08.*
 - rapids-notebook-env=21.08.*
 - rapids-doc-env=21.08.*
 - cudf=21.08.*
 - rmm=21.08.*
 - libcumlprims=21.08.*
-- dask-cudf=21.081.08.*
+- dask-cudf=21.08.08.*
 - dask-cuda=21.08.*
-- ucx-py=21.08.*
-=======
-- rapids-build-env=21.06
-- rapids-notebook-env=21.06
-- rapids-doc-env=21.06
-- cudf=21.06.*
-- rmm=21.06.*
-- libcumlprims=21.06.*
-- dask-cudf=21.06.*
-- dask-cuda=21.06.*
-- ucx-py=0.20.*
->>>>>>> 95efa251
+- ucx-py=0.21
 - ucx-proc=*=gpu
 - dask-ml
 - doxygen>=1.8.20
