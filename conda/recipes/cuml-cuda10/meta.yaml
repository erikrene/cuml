# Copyright (c) 2018, NVIDIA CORPORATION.

# Usage:
#   conda build . -c defaults -c conda-forge -c numba -c rapidsai -c pytorch
{% set version = environ.get('GIT_DESCRIBE_TAG', '0.0.0.dev').lstrip('v') %}
{% set minor_version =  version.split('.')[0] + '.' + version.split('.')[1] %}
{% set git_revision_count=environ.get('GIT_DESCRIBE_NUMBER', 0) %}
{% set cuda_version='.'.join(environ.get('CUDA', 'unknown').split('.')[:2]) %}
{% set py_version=environ.get('CONDA_PY', 36) %}

package:
  name: cuml
  version: {{ version }}

source:
  path: ../../..

build:
  number: {{ git_revision_count }}
  string: cuda{{ cuda_version }}_py{{ py_version }}_{{ git_revision_count }}
  script_env:
    - CC
    - CXX
    - BUILD_ABI

requirements:
  build:
    - python x.x
    - setuptools
    - cython>=0.29,<0.30
    - cmake>=3.14
<<<<<<< HEAD
    - cudf 0.10*
=======
    - cudf {{ minor_version }}
>>>>>>> be723f51
    - libcuml={{ version }}
    - libcumlprims=0.9
    - cudatoolkit {{ cuda_version }}.*
  run:
    - python x.x
<<<<<<< HEAD
    - cudf 0.10*
=======
    - cudf {{ minor_version }}
>>>>>>> be723f51
    - libcuml={{ version }}
    - libcumlprims=0.9
    - nccl 2.4.*
    - {{ pin_compatible('cudatoolkit', max_pin='x.x') }}

about:
  home: http://rapids.ai/
  license: Apache-2.0
  # license_file: LICENSE
  summary: cuML library<|MERGE_RESOLUTION|>--- conflicted
+++ resolved
@@ -29,21 +29,13 @@
     - setuptools
     - cython>=0.29,<0.30
     - cmake>=3.14
-<<<<<<< HEAD
     - cudf 0.10*
-=======
-    - cudf {{ minor_version }}
->>>>>>> be723f51
     - libcuml={{ version }}
     - libcumlprims=0.9
     - cudatoolkit {{ cuda_version }}.*
   run:
     - python x.x
-<<<<<<< HEAD
     - cudf 0.10*
-=======
-    - cudf {{ minor_version }}
->>>>>>> be723f51
     - libcuml={{ version }}
     - libcumlprims=0.9
     - nccl 2.4.*
