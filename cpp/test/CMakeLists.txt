#=============================================================================
# Copyright (c) 2018-2020, NVIDIA CORPORATION.
#
# Licensed under the Apache License, Version 2.0 (the "License");
# you may not use this file except in compliance with the License.
# You may obtain a copy of the License at
#
#     http://www.apache.org/licenses/LICENSE-2.0
#
# Unless required by applicable law or agreed to in writing, software
# distributed under the License is distributed on an "AS IS" BASIS,
# WITHOUT WARRANTIES OR CONDITIONS OF ANY KIND, either express or implied.
# See the License for the specific language governing permissions and
# limitations under the License.
#=============================================================================

set(CUML_TEST_INCLUDE_DIRS
  ${CUML_INCLUDE_DIRECTORIES}
  ${GTEST_DIR}/include
  ${TREELITE_DIR}/runtime/native/include)

set(CUML_TEST_LINK_LIBRARIES
  treelite_runtimelib
  ${CUML_LINK_LIBRARIES}
  ${CUML_CPP_TARGET}
  gtestlib
  gtest_mainlib)

##############################################################################
# - build ml_test executable -------------------------------------------------

if(BUILD_CUML_TESTS)
<<<<<<< HEAD
  # (please keep the filenames in alphabetical order)
  add_executable(ml
    sg/cd_test.cu
    sg/dbscan_test.cu
    sg/fil_test.cu
    sg/handle_test.cu
    sg/holtwinters_test.cu
    sg/kmeans_test.cu
    sg/knn_test.cu
    sg/logger.cpp
    sg/ols.cu
    sg/pca_test.cu
    sg/quasi_newton.cu
    sg/rf_accuracy_test.cu
    sg/rf_test.cu
    sg/rf_treelite_test.cu
    sg/ridge.cu
    sg/rproj_test.cu
    sg/sgd.cu
    #sg/spectral_test.cu
    sg/svc_test.cu
    sg/trustworthiness_test.cu
    sg/tsne_test.cu
    sg/tsvd_test.cu)
    #sg/umap_test.cu
    #sg/umap_parametrizable_test.cu)

  target_include_directories(ml PRIVATE ${CUML_TEST_INCLUDE_DIRS})

  target_link_libraries(ml ${CUML_TEST_LINK_LIBRARIES})
=======

    set(ML_TEST_LINK_LIBRARIES
        ${CUDA_cublas_LIBRARY}
        ${CUDA_curand_LIBRARY}
        ${CUDA_cusolver_LIBRARY}
        ${CUDA_cusparse_LIBRARY}
        ${CUDA_CUDART_LIBRARY}
        ${CUDA_cusparse_LIBRARY}
        #${CUDA_nvgraph_LIBRARY}
        faisslib
        treelite_runtimelib
        ${CUML_CPP_TARGET}
        ${CUML_C_TARGET}
        pthread
        ${ZLIB_LIBRARIES}
        )

    # (please keep the filenames in alphabetical order)
    set(CUML_CPP_TEST_SRCS
      sg/cd_test.cu
      sg/dbscan_test.cu
      sg/fil_test.cu
      sg/handle_test.cu
      sg/holtwinters_test.cu
      sg/kmeans_test.cu
      sg/knn_test.cu
      sg/lkf_test.cu
      sg/ols.cu
      sg/pca_test.cu
      sg/quasi_newton.cu
      sg/rf_test.cu
      sg/rf_treelite_test.cu
      sg/ridge.cu
      sg/rproj_test.cu
      sg/sgd.cu
      #sg/spectral_test.cu
      sg/svc_test.cu
      sg/trustworthiness_test.cu
      sg/tsne_test.cu
      sg/tsvd_test.cu
      #sg/umap_test.cu
      )

    if(CUDA_VERSION_MAJOR LESS 11)
      list(APPEND CUML_CPP_TEST_SRCS
        sg/spectral_test.cu
        sg/umap_test.cu
        )
    endif()

    add_executable(ml ${CUML_CPP_TEST_SRCS})

    add_dependencies(ml cub)
    add_dependencies(ml cutlass)

    target_link_libraries(ml
      gtestlib
      gtest_mainlib
      ${ML_TEST_LINK_LIBRARIES})

>>>>>>> 908a145d
endif(BUILD_CUML_TESTS)

##############################################################################
# - build test_ml_mg executable ----------------------------------------------

if(BUILD_CUML_MG_TESTS)
  # (please keep the filenames in alphabetical order)
  add_executable(ml_mg
    mg/test_ml_mg_utils.cu)

  target_include_directories(ml_mg PRIVATE ${CUML_TEST_INCLUDE_DIRS})

  target_link_libraries(ml_mg ${CUML_TEST_LINK_LIBRARIES})
endif(BUILD_CUML_MG_TESTS)

##############################################################################
# - build prims_test executable ----------------------------------------------

if(BUILD_PRIMS_TESTS)
  # (please keep the filenames in alphabetical order)
  add_executable(prims
    prims/add.cu
    prims/add_sub_dev_scalar.cu
    prims/adjustedRandIndex.cu
    prims/batched/csr.cu
    prims/batched/gemv.cu
    prims/batched/information_criterion.cu
    prims/batched/make_symm.cu
    prims/batched/matrix.cu
    prims/binary_op.cu
    prims/ternary_op.cu
    prims/cache.cu
    prims/coalesced_reduction.cu
    prims/cuda_utils.cu
    prims/columnSort.cu
    prims/completenessScore.cu
    prims/contingencyMatrix.cu
    prims/coo.cu
    prims/cov.cu
    prims/csr.cu
    prims/decoupled_lookback.cu
    prims/device_utils.cu
    prims/dispersion.cu
    prims/dist_adj.cu
    prims/dist_cos.cu
    prims/dist_euc_exp.cu
    prims/dist_euc_unexp.cu
    prims/dist_l1.cu
    prims/divide.cu
    prims/eig.cu
    prims/eig_sel.cu
    prims/eltwise.cu
    prims/eltwise2d.cu
    prims/entropy.cu
    prims/epsilon_neighborhood.cu
    prims/fast_int_div.cu
    prims/fused_l2_nn.cu
    prims/gather.cu
    prims/gemm.cu
    prims/gemm_layout.cu
    prims/gram.cu
    prims/grid_sync.cu
    prims/hinge.cu
    prims/histogram.cu
    prims/homogeneityScore.cu
    prims/host_buffer.cu
    prims/jones_transform.cu
    prims/klDivergence.cu
    prims/knn_classify.cu
    prims/knn_regression.cu
    prims/knn.cu
    prims/kselection.cu
    prims/label.cu
    prims/linearReg.cu
    prims/log.cu
    prims/logisticReg.cu
    prims/make_blobs.cu
    prims/make_regression.cu
    prims/map_then_reduce.cu
    prims/math.cu
    prims/matrix.cu
    prims/matrix_vector_op.cu
    prims/mean.cu
    prims/mean_center.cu
    prims/minmax.cu
    prims/mvg.cu
    prims/multiply.cu
    prims/mutualInfoScore.cu
    prims/norm.cu
    prims/penalty.cu
    prims/permute.cu
    prims/power.cu
    prims/randIndex.cu
    prims/reduce.cu
    prims/reduce_cols_by_key.cu
    prims/reduce_rows_by_key.cu
    prims/reverse.cu
    prims/rng.cu
    prims/rng_int.cu
    prims/rsvd.cu
    prims/sample_without_replacement.cu
    prims/scatter.cu
    prims/score.cu
    prims/seive.cu
    prims/sigmoid.cu
    prims/silhouetteScore.cu
    prims/sqrt.cu
    prims/stationarity.cu
    prims/stddev.cu
    prims/strided_reduction.cu
    prims/subtract.cu
    prims/sum.cu
    prims/svd.cu
    prims/ternary_op.cu
    prims/transpose.cu
    prims/trustworthiness.cu
    prims/unary_op.cu
    prims/vMeasure.cu
    prims/weighted_mean.cu
    ../src/common/logger.cpp)  # because prims is header only!

  target_include_directories(prims PRIVATE ${CUML_TEST_INCLUDE_DIRS})

  add_dependencies(prims cutlass)

  target_link_libraries(prims
    gtestlib
    gtest_mainlib
    ${CUML_LINK_LIBRARIES}
    faisslib)
endif(BUILD_PRIMS_TESTS)<|MERGE_RESOLUTION|>--- conflicted
+++ resolved
@@ -30,55 +30,6 @@
 # - build ml_test executable -------------------------------------------------
 
 if(BUILD_CUML_TESTS)
-<<<<<<< HEAD
-  # (please keep the filenames in alphabetical order)
-  add_executable(ml
-    sg/cd_test.cu
-    sg/dbscan_test.cu
-    sg/fil_test.cu
-    sg/handle_test.cu
-    sg/holtwinters_test.cu
-    sg/kmeans_test.cu
-    sg/knn_test.cu
-    sg/logger.cpp
-    sg/ols.cu
-    sg/pca_test.cu
-    sg/quasi_newton.cu
-    sg/rf_accuracy_test.cu
-    sg/rf_test.cu
-    sg/rf_treelite_test.cu
-    sg/ridge.cu
-    sg/rproj_test.cu
-    sg/sgd.cu
-    #sg/spectral_test.cu
-    sg/svc_test.cu
-    sg/trustworthiness_test.cu
-    sg/tsne_test.cu
-    sg/tsvd_test.cu)
-    #sg/umap_test.cu
-    #sg/umap_parametrizable_test.cu)
-
-  target_include_directories(ml PRIVATE ${CUML_TEST_INCLUDE_DIRS})
-
-  target_link_libraries(ml ${CUML_TEST_LINK_LIBRARIES})
-=======
-
-    set(ML_TEST_LINK_LIBRARIES
-        ${CUDA_cublas_LIBRARY}
-        ${CUDA_curand_LIBRARY}
-        ${CUDA_cusolver_LIBRARY}
-        ${CUDA_cusparse_LIBRARY}
-        ${CUDA_CUDART_LIBRARY}
-        ${CUDA_cusparse_LIBRARY}
-        #${CUDA_nvgraph_LIBRARY}
-        faisslib
-        treelite_runtimelib
-        ${CUML_CPP_TARGET}
-        ${CUML_C_TARGET}
-        pthread
-        ${ZLIB_LIBRARIES}
-        )
-
     # (please keep the filenames in alphabetical order)
     set(CUML_CPP_TEST_SRCS
       sg/cd_test.cu
@@ -88,41 +39,34 @@
       sg/holtwinters_test.cu
       sg/kmeans_test.cu
       sg/knn_test.cu
+      sg/logger.cpp
       sg/lkf_test.cu
       sg/ols.cu
       sg/pca_test.cu
       sg/quasi_newton.cu
+      sg/rf_accuracy_test.cu
       sg/rf_test.cu
       sg/rf_treelite_test.cu
       sg/ridge.cu
       sg/rproj_test.cu
       sg/sgd.cu
-      #sg/spectral_test.cu
       sg/svc_test.cu
       sg/trustworthiness_test.cu
       sg/tsne_test.cu
-      sg/tsvd_test.cu
-      #sg/umap_test.cu
-      )
-
-    if(CUDA_VERSION_MAJOR LESS 11)
+      sg/tsvd_test.cu)
+
+    if(NVGRAPH_AVAILABLE)
       list(APPEND CUML_CPP_TEST_SRCS
         sg/spectral_test.cu
-        sg/umap_test.cu
-        )
+        sg/umap_parametrizable_test.cu
+        sg/umap_test.cu)
     endif()
 
     add_executable(ml ${CUML_CPP_TEST_SRCS})
 
-    add_dependencies(ml cub)
-    add_dependencies(ml cutlass)
-
-    target_link_libraries(ml
-      gtestlib
-      gtest_mainlib
-      ${ML_TEST_LINK_LIBRARIES})
-
->>>>>>> 908a145d
+    target_include_directories(ml PRIVATE ${CUML_TEST_INCLUDE_DIRS})
+
+    target_link_libraries(ml ${CUML_TEST_LINK_LIBRARIES})
 endif(BUILD_CUML_TESTS)
 
 ##############################################################################
