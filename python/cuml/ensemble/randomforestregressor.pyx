#
# Copyright (c) 2019-2020, NVIDIA CORPORATION.
#
# Licensed under the Apache License, Version 2.0 (the "License");
# you may not use this file except in compliance with the License.
# You may obtain a copy of the License at
#
#     http://www.apache.org/licenses/LICENSE-2.0
#
# Unless required by applicable law or agreed to in writing, software
# distributed under the License is distributed on an "AS IS" BASIS,
# WITHOUT WARRANTIES OR CONDITIONS OF ANY KIND, either express or implied.
# See the License for the specific language governing permissions and
# limitations under the License.
#

# cython: profile=False
# distutils: language = c++
# cython: embedsignature = True
# cython: language_level = 3

import ctypes
import cudf
import math
import numpy as np
import warnings

from libcpp cimport bool
from libcpp.vector cimport vector
from libc.stdint cimport uintptr_t
from libc.stdlib cimport calloc, malloc, free

from cuml import ForestInference
from cuml.common.base import Base
from cuml.common.handle import Handle
from cuml.common.handle cimport cumlHandle
from cuml.ensemble.randomforest_shared cimport *
from cuml.utils import get_cudf_column_ptr, get_dev_array_ptr, \
    input_to_dev_array, zeros

from numba import cuda

cimport cuml.common.handle
cimport cuml.common.cuda


cdef extern from "cuml/ensemble/randomforest.hpp" namespace "ML":

    cdef void fit(cumlHandle & handle,
                  RandomForestMetaData[float, float]*,
                  float*,
                  int,
                  int,
                  float*,
                  RF_params) except +

    cdef void fit(cumlHandle & handle,
                  RandomForestMetaData[double, double]*,
                  double*,
                  int,
                  int,
                  double*,
                  RF_params) except +

    cdef void predict(cumlHandle& handle,
                      RandomForestMetaData[float, float] *,
                      float*,
                      int,
                      int,
                      float*,
                      bool) except +

    cdef void predict(cumlHandle& handle,
                      RandomForestMetaData[double, double]*,
                      double*,
                      int,
                      int,
                      double*,
                      bool) except +

    cdef RF_metrics score(cumlHandle& handle,
                          RandomForestMetaData[float, float]*,
                          float*,
                          int,
                          float*,
                          bool) except +

    cdef RF_metrics score(cumlHandle& handle,
                          RandomForestMetaData[double, double]*,
                          double*,
                          int,
                          double*,
                          bool) except +


class RandomForestRegressor(Base):

    """
    Implements a Random Forest regressor model which fits multiple decision
    trees in an ensemble.
    Note that the underlying algorithm for tree node splits differs from that
    used in scikit-learn. By default, the cuML Random Forest uses a
    histogram-based algorithm to determine splits, rather than an exact
    count. You can tune the size of the histograms with the n_bins parameter.

    **Known Limitations**: This is an early release of the cuML
    Random Forest code. It contains a few known limitations:

       * GPU-based inference is only supported if the model was trained
         with 32-bit (float32) datatypes CPU-based inference may be used
         in this case as a slower fallback.
       * Very deep / very wide models may exhaust available GPU memory.
         Future versions of cuML will provide an alternative algorithm to
         reduce memory consumption.

    Examples
    ---------
    .. code-block:: python

            import numpy as np
            from cuml.test.utils import get_handle
            from cuml.ensemble import RandomForestRegressor as curfc
            from cuml.test.utils import get_handle
            X = np.asarray([[0,10],[0,20],[0,30],[0,40]], dtype=np.float32)
            y = np.asarray([0.0,1.0,2.0,3.0], dtype=np.float32)
            cuml_model = curfc(max_features=1.0, n_bins=8,
                               split_algo=0, min_rows_per_node=2,
                               n_estimators=40, accuracy_metric='mse')
            cuml_model.fit(X,y)
            cuml_score = cuml_model.score(X,y)
            print("MSE score of cuml : ", cuml_score)

    Output:

    .. code-block:: python

            MSE score of cuml :  0.1123437201231765

    Parameters
    -----------
    n_estimators : int (default = 100)
        Number of trees in the forest. (Default changed to 100 in cuML 0.11)
    handle : cuml.Handle
        If it is None, a new one is created just for this class.
    split_algo : int (default = 1)
        The algorithm to determine how nodes are split in the tree.
        0 for HIST and 1 for GLOBAL_QUANTILE. HIST curently uses a slower
        tree-building algorithm so GLOBAL_QUANTILE is recommended for most
        cases.
    split_criterion: int (default = 2)
        The criterion used to split nodes.
        0 for GINI, 1 for ENTROPY,
        2 for MSE, or 3 for MAE
        0 and 1 not valid for regression
    bootstrap : boolean (default = True)
       Control bootstrapping.
        If True, each tree in the forest is built
        on a bootstrapped sample with replacement.
        If False, sampling without replacement is done.
    bootstrap_features : boolean (default = False)
        Control bootstrapping for features.
        If features are drawn with or without replacement
    rows_sample : float (default = 1.0)
        Ratio of dataset rows used while fitting each tree.
    max_depth : int (default = 16)
        Maximum tree depth. Unlimited (i.e, until leaves are pure),
        if -1. Unlimited depth is not supported with split_algo=1.
        *Note that this default differs from scikit-learn's
        random forest, which defaults to unlimited depth.*
    max_leaves : int (default = -1)
        Maximum leaf nodes per tree. Soft constraint. Unlimited,
        if -1.
     max_features : int, float, or string (default = 'auto')
        Ratio of number of features (columns) to consider
        per node split.
        If int then max_features/n_features.
        If float then max_features is used as a fraction.
        If 'auto' then max_features=1/sqrt(n_features).
        If 'sqrt' then max_features=1/sqrt(n_features).
        If 'log2' then max_features=log2(n_features)/n_features.
    n_bins :  int (default = 8)
        Number of bins used by the split algorithm.
    min_rows_per_node : int or float (default = 2)
        The minimum number of samples (rows) needed to split a node.
        If int then number of sample rows
        If float the min_rows_per_sample*n_rows
    min_impurity_decrease : float (default = 0.0)
        The minimum decrease in impurity required for node to be split
    accuracy_metric : string (default = 'mse')
        Decides the metric used to evaluate the performance of the model.
        for median of abs error : 'median_ae'
        for mean of abs error : 'mean_ae'
        for mean square error' : 'mse'
    quantile_per_tree : boolean (default = False)
        Whether quantile is computed for individal trees in RF.
        Only relevant for GLOBAL_QUANTILE split_algo.
    seed : int (default = None)
        Seed for the random number generator. Unseeded by default. Does not
        currently fully guarantee the exact same results.

    """
    variables = ['n_estimators', 'max_depth', 'handle',
                 'max_features', 'n_bins',
                 'split_algo', 'split_criterion', 'min_rows_per_node',
                 'min_impurity_decrease',
                 'bootstrap', 'bootstrap_features',
                 'verbose', 'rows_sample',
                 'max_leaves', 'quantile_per_tree',
                 'accuracy_metric']

    def __init__(self, n_estimators=100, max_depth=16, handle=None,
                 max_features='auto', n_bins=8, n_streams=8,
                 split_algo=1, split_criterion=2,
                 bootstrap=True, bootstrap_features=False,
                 verbose=False, min_rows_per_node=2,
                 rows_sample=1.0, max_leaves=-1,
                 accuracy_metric='mse', min_samples_leaf=None,
                 min_weight_fraction_leaf=None, n_jobs=None,
                 max_leaf_nodes=None, min_impurity_decrease=0.0,
                 min_impurity_split=None, oob_score=None,
                 random_state=None, warm_start=None, class_weight=None,
                 quantile_per_tree=False, criterion=None, seed=None):

        sklearn_params = {"criterion": criterion,
                          "min_samples_leaf": min_samples_leaf,
                          "min_weight_fraction_leaf": min_weight_fraction_leaf,
                          "max_leaf_nodes": max_leaf_nodes,
                          "min_impurity_split": min_impurity_split,
                          "oob_score": oob_score, "n_jobs": n_jobs,
                          "random_state": random_state,
                          "warm_start": warm_start,
                          "class_weight": class_weight}

        for key, vals in sklearn_params.items():
            if vals is not None:
                raise TypeError(" The Scikit-learn variable ", key,
                                " is not supported in cuML,"
                                " please read the cuML documentation for"
                                " more information")

        if handle is None:
            handle = Handle(n_streams)

        super(RandomForestRegressor, self).__init__(handle, verbose)

        if max_depth < 0:
            raise ValueError("Must specify max_depth >0 ")

        self.split_algo = split_algo
        criterion_dict = {'0': GINI, '1': ENTROPY, '2': MSE,
                          '3': MAE, '4': CRITERION_END}
        if str(split_criterion) not in criterion_dict.keys():
            warnings.warn("The split criterion chosen was not present"
                          " in the list of options accepted by the model"
                          " and so the CRITERION_END option has been chosen.")
            self.split_criterion = CRITERION_END
        else:
            self.split_criterion = criterion_dict[str(split_criterion)]

        self.min_rows_per_node = min_rows_per_node
        self.min_impurity_decrease = min_impurity_decrease
        self.bootstrap_features = bootstrap_features
        self.rows_sample = rows_sample
        self.max_leaves = max_leaves
        self.n_estimators = n_estimators
        self.max_depth = max_depth
        self.max_features = max_features
        self.bootstrap = bootstrap
        self.verbose = verbose
        self.n_bins = n_bins
        self.n_cols = None
        self.dtype = None
        self.accuracy_metric = accuracy_metric
        self.quantile_per_tree = quantile_per_tree
        self.n_streams = handle.getNumInternalStreams()
        self.seed = seed
        if ((seed is not None) and (n_streams != 1)):
            warnings.warn("Setting the random seed does not fully guarantee"
                          " the exact same results at this time.")
        self.model_pbuf_bytes = []
        cdef RandomForestMetaData[float, float] *rf_forest = \
            new RandomForestMetaData[float, float]()
        self.rf_forest = <size_t> rf_forest
        cdef RandomForestMetaData[double, double] *rf_forest64 = \
            new RandomForestMetaData[double, double]()
        self.rf_forest64 = <size_t> rf_forest64
    """
    TODO:
        Add the preprocess and postprocess functions
        in the cython code to normalize the labels
    """
    def __getstate__(self):
        state = self.__dict__.copy()
        del state['handle']
        if self.n_cols:
            # only if model has been fit previously
            self.model_pbuf_bytes = self._get_model_info()
        cdef size_t params_t = <size_t> self.rf_forest
        cdef  RandomForestMetaData[float, float] *rf_forest = \
            <RandomForestMetaData[float, float]*>params_t

        cdef size_t params_t64 = <size_t> self.rf_forest64
        cdef  RandomForestMetaData[double, double] *rf_forest64 = \
            <RandomForestMetaData[double, double]*>params_t64

        state['verbose'] = self.verbose
        state["model_pbuf_bytes"] = self.model_pbuf_bytes

        if self.dtype == np.float32:
            state["rf_params"] = rf_forest.rf_params
        else:
            state["rf_params64"] = rf_forest64.rf_params
        return state

    def __setstate__(self, state):
        super(RandomForestRegressor, self).__init__(handle=None,
                                                    verbose=state['verbose'])
        cdef  RandomForestMetaData[float, float] *rf_forest = \
            new RandomForestMetaData[float, float]()

        cdef  RandomForestMetaData[double, double] *rf_forest64 = \
            new RandomForestMetaData[double, double]()

        self.model_pbuf_bytes = state["model_pbuf_bytes"]

        if state["dtype"] == np.float32:
            rf_forest.rf_params = state["rf_params"]
            state["rf_forest"] = <size_t>rf_forest
        else:
            rf_forest64.rf_params = state["rf_params64"]
            state["rf_forest64"] = <size_t>rf_forest64

        self.__dict__.update(state)

    def __del__(self):
        if self.dtype == np.float32:
            free(<RandomForestMetaData[float, float]*><size_t> self.rf_forest)
        else:
            free(<RandomForestMetaData[double, double]*><size_t>
                 self.rf_forest64)

    def _get_max_feat_val(self):
        if type(self.max_features) == int:
            return self.max_features/self.n_cols
        elif type(self.max_features) == float:
            return self.max_features
        elif self.max_features == 'sqrt':
            return 1/np.sqrt(self.n_cols)
        elif self.max_features == 'auto':
            return 1.0
        elif self.max_features == 'log2':
            return math.log2(self.n_cols)/self.n_cols
        else:
            raise ValueError("Wrong value passed in for max_features"
                             " please read the documentation")

    def _get_model_info(self):
        cdef ModelHandle cuml_model_ptr = NULL

        task_category = REGRESSION_CATEGORY
        cdef RandomForestMetaData[float, float] *rf_forest = \
            <RandomForestMetaData[float, float]*><size_t> self.rf_forest
        build_treelite_forest(& cuml_model_ptr,
                              rf_forest,
                              <int> self.n_cols,
                              <int> task_category,
                              <vector[unsigned char] &> self.model_pbuf_bytes)

        mod_ptr = <size_t> cuml_model_ptr
        fit_mod_ptr = ctypes.c_void_p(mod_ptr).value
        cdef uintptr_t model_ptr = <uintptr_t> fit_mod_ptr
        model_protobuf_bytes = save_model(<ModelHandle> model_ptr)
        return model_protobuf_bytes

    def _tl_model_handles(self, model_bytes):
        cdef ModelHandle cuml_model_ptr = NULL
        cdef RandomForestMetaData[float, int] *rf_forest = \
            <RandomForestMetaData[float, int]*><size_t> self.rf_forest
        task_category = REGRESSION_CATEGORY
        build_treelite_forest(& cuml_model_ptr,
                              rf_forest,
                              <int> self.n_cols,
                              <int> task_category,
                              <vector[unsigned char] &> model_bytes)
        mod_handle = <size_t> cuml_model_ptr

        return ctypes.c_void_p(mod_handle).value

    def _read_mod_handles(self, mod_handles):

        cdef uintptr_t model_ptr = <uintptr_t> mod_handles
        model_protobuf_bytes = save_model(<ModelHandle> model_ptr)

        return model_protobuf_bytes

    def fit(self, X, y):
        """
        Perform Random Forest Regression on the input data

        Parameters
        ----------
        X : array-like (device or host) shape = (n_samples, n_features)
            Dense matrix (floats or doubles) of shape (n_samples, n_features).
            Acceptable formats: cuDF DataFrame, NumPy ndarray, Numba device
            ndarray, cuda array interface compliant array like CuPy
        y : array-like (device or host) shape = (n_samples, 1)
            Dense vector (int32) of shape (n_samples, 1).
            Acceptable formats: NumPy ndarray, Numba device
            ndarray, cuda array interface compliant array like CuPy
            These labels should be contiguous integers from 0 to n_classes.
        """
        cdef uintptr_t X_ptr, y_ptr
        cdef RandomForestMetaData[float, float] *rf_forest = \
            <RandomForestMetaData[float, float]*><size_t> self.rf_forest
        cdef RandomForestMetaData[double, double] *rf_forest64 = \
            <RandomForestMetaData[double, double]*><size_t> self.rf_forest64

        y_m, y_ptr, _, _, _ = input_to_dev_array(y)

        X_m, X_ptr, n_rows, self.n_cols, self.dtype = \
            input_to_dev_array(X, order='F')

        if self.dtype == np.float64:
            warnings.warn("To use GPU-based prediction, first train using \
                          float 32 data to fit the estimator.")

        cdef cumlHandle* handle_ =\
            <cumlHandle*><size_t>self.handle.getHandle()

        max_feature_val = self._get_max_feat_val()
        if type(self.min_rows_per_node) == float:
            self.min_rows_per_node = math.ceil(self.min_rows_per_node*n_rows)

        if self.seed is None:
            seed_val = <uintptr_t>NULL
        else:
            seed_val = <uintptr_t>self.seed

        rf_params = set_rf_class_obj(<int> self.max_depth,
                                     <int> self.max_leaves,
                                     <float> max_feature_val,
                                     <int> self.n_bins,
                                     <int> self.split_algo,
                                     <int> self.min_rows_per_node,
                                     <float> self.min_impurity_decrease,
                                     <bool> self.bootstrap_features,
                                     <bool> self.bootstrap,
                                     <int> self.n_estimators,
                                     <float> self.rows_sample,
                                     <int> seed_val,
                                     <CRITERION> self.split_criterion,
                                     <bool> self.quantile_per_tree,
                                     <int> self.n_streams)

        if self.dtype == np.float32:
            fit(handle_[0],
                rf_forest,
                <float*> X_ptr,
                <int> n_rows,
                <int> self.n_cols,
                <float*> y_ptr,
                rf_params)

        else:
            rf_params64 = rf_params
            fit(handle_[0],
                rf_forest64,
                <double*> X_ptr,
                <int> n_rows,
                <int> self.n_cols,
                <double*> y_ptr,
                rf_params64)
        # make sure that the `fit` is complete before the following delete
        # call happens
        self.handle.sync()
        del(X_m)
        del(y_m)
        return self

<<<<<<< HEAD
    def _predict_model_on_gpu(self, X, algo,
                              convert_dtype=False,
                              task_category=REGRESSION_CATEGORY):
=======
    def _predict_model_on_gpu(self, X, algo, convert_dtype,
                              fil_sparse_format, task_category=1):
>>>>>>> 42c2489c

        cdef ModelHandle cuml_model_ptr
        X_m, _, n_rows, n_cols, _ = \
            input_to_dev_array(X, order='C', check_dtype=self.dtype,
                               convert_to_dtype=(self.dtype if convert_dtype
                                                 else None),
                               check_cols=self.n_cols)

        cdef RandomForestMetaData[float, float] *rf_forest = \
            <RandomForestMetaData[float, float]*><size_t> self.rf_forest

        task_category = REGRESSION_CATEGORY  # for regression
        build_treelite_forest(& cuml_model_ptr,
                              rf_forest,
                              <int> n_cols,
                              <int> task_category,
                              <vector[unsigned char] &> self.model_pbuf_bytes)
        mod_ptr = <size_t> cuml_model_ptr
        treelite_handle = ctypes.c_void_p(mod_ptr).value

        if fil_sparse_format:
            storage_type = 'SPARSE'
        elif not fil_sparse_format:
            storage_type = 'DENSE'
        elif fil_sparse_format == 'auto':
            storage_type = fil_sparse_format
        else:
            raise ValueError("The value entered for spares_forest is wrong."
                             " Please refer to the documentation to see the"
                             " accepted values.")

        fil_model = ForestInference()
        tl_to_fil_model = \
            fil_model.load_from_randomforest(treelite_handle,
                                             output_class=False,
                                             algo=algo,
                                             storage_type=storage_type)
        preds = tl_to_fil_model.predict(X_m)
        del(X_m)
        return preds

    def _predict_model_on_cpu(self, X, convert_dtype):
        cdef uintptr_t X_ptr
        X_m, X_ptr, n_rows, n_cols, _ = \
            input_to_dev_array(X, order='C', check_dtype=self.dtype,
                               convert_to_dtype=(self.dtype if convert_dtype
                                                 else None),
                               check_cols=self.n_cols)
        if n_cols != self.n_cols:
            raise ValueError("The number of columns/features in the training"
                             " and test data should be the same ")

        preds = cudf.Series(zeros(n_rows, dtype=self.dtype))
        cdef uintptr_t preds_ptr = get_cudf_column_ptr(preds)

        cdef cumlHandle* handle_ =\
            <cumlHandle*><size_t>self.handle.getHandle()

        cdef RandomForestMetaData[float, float] *rf_forest = \
            <RandomForestMetaData[float, float]*><size_t> self.rf_forest

        cdef RandomForestMetaData[double, double] *rf_forest64 = \
            <RandomForestMetaData[double, double]*><size_t> self.rf_forest64
        if self.dtype == np.float32:
            predict(handle_[0],
                    rf_forest,
                    <float*> X_ptr,
                    <int> n_rows,
                    <int> n_cols,
                    <float*> preds_ptr,
                    <bool> self.verbose)

        elif self.dtype == np.float64:
            predict(handle_[0],
                    rf_forest64,
                    <double*> X_ptr,
                    <int> n_rows,
                    <int> n_cols,
                    <double*> preds_ptr,
                    <bool> self.verbose)
        else:
            raise TypeError("supports only float32 and float64 input,"
                            " but input of type '%s' passed."
                            % (str(self.dtype)))

        self.handle.sync()
        # synchronous w/o a stream
        predicted_result = preds.to_array()
        del(X_m)
        return predicted_result

    def predict(self, X, predict_model="GPU",
                algo='auto', convert_dtype=True,
                fil_sparse_format='auto'):
        """
        Predicts the labels for X.
        Parameters
        ----------
        X : array-like (device or host) shape = (n_samples, n_features)
            Dense matrix (floats or doubles) of shape (n_samples, n_features).
            Acceptable formats: cuDF DataFrame, NumPy ndarray, Numba device
            ndarray, cuda array interface compliant array like CuPy
        predict_model : String (default = 'GPU')
            'GPU' to predict using the GPU, 'CPU' otherwise. The GPU can only
            be used if the model was trained on float32 data and `X` is float32
            or convert_dtype is set to True.
        algo : string (default = 'auto')
            This is optional and required only while performing the
            predict operation on the GPU.
            'naive' - simple inference using shared memory
            'tree_reorg' - similar to naive but trees rearranged to be more
                           coalescing-friendly
            'batch_tree_reorg' - similar to tree_reorg but predicting
                                 multiple rows per thread block
            `auto` - choose the algorithm automatically. Currently
                     'batch_tree_reorg' is used for dense storage
                     and 'naive' for sparse storage
        convert_dtype : bool, optional (default = True)
            When set to True, the predict method will, when necessary, convert
            the input to the data type which was used to train the model. This
            will increase memory used for the method.
        fil_sparse_format : boolean or string (default = auto)
            This variable is used to choose the type of forest that will be
            created in the Forest Inference Library. It is not required
            while using predict_model='CPU'.
            'auto' - choose the storage type automatically
                     (currently True is chosen by auto)
             False - create a dense forest
             True - create a sparse forest, requires algo='naive'
                    or algo='auto'

        Returns
        ----------
        y: NumPy
           Dense vector (int) of shape (n_samples, 1)
        """
        if predict_model == "CPU":
            preds = self._predict_model_on_cpu(X, convert_dtype)

        elif self.dtype == np.float64 and not convert_dtype:
            raise TypeError("GPU based predict only accepts np.float32 data. \
                            In order use the GPU predict the model should \
                            also be trained using a np.float32 dataset. \
                            If you would like to use np.float64 dtype \
                            then please use the CPU based predict by \
                            setting predict_model = 'CPU'")

        else:
<<<<<<< HEAD
            preds = self._predict_model_on_gpu(
                X, algo, convert_dtype,
                task_category=REGRESSION_CATEGORY)
=======
            preds = self._predict_model_on_gpu(X, algo, convert_dtype,
                                               fil_sparse_format,
                                               task_category=1)
>>>>>>> 42c2489c

        return preds

    def score(self, X, y, algo='auto', convert_dtype=True,
              fil_sparse_format='auto'):
        """
        Calculates the accuracy metric score of the model for X.
        Parameters
        ----------
        X : array-like (device or host) shape = (n_samples, n_features)
            Dense matrix (floats or doubles) of shape (n_samples, n_features).
            Acceptable formats: cuDF DataFrame, NumPy ndarray, Numba device
            ndarray, cuda array interface compliant array like CuPy
        y: NumPy
            Dense vector (int) of shape (n_samples, 1)
        algo : string (default = 'auto')
            This is optional and required only while performing the
            predict operation on the GPU.
            'naive' - simple inference using shared memory
            'tree_reorg' - similar to naive but trees rearranged to be more
            coalescing-friendly
            'batch_tree_reorg' - similar to tree_reorg but predicting
            multiple rows per thread block
            `auto` - choose the algorithm automatically. Currently
                     'batch_tree_reorg' is used for dense storage
                     and 'naive' for sparse storage
        convert_dtype : boolean, default=True
            whether to convert input data to correct dtype automatically
        fil_sparse_format : boolean or string (default = auto)
            This variable is used to choose the type of forest that will be
            created in the Forest Inference Library. It is not required
            while using predict_model='CPU'.
            'auto' - choose the storage type automatically
                     (currently True is chosen by auto)
             False - create a dense forest
             True - create a sparse forest, requires algo='naive'
                    or algo='auto'

        Returns
        ----------
        mean_square_error : float or
        median_abs_error : float or
        mean_abs_error : float
        """
        cdef uintptr_t X_ptr, y_ptr
        y_m, y_ptr, n_rows, _, _ = \
            input_to_dev_array(y, check_dtype=self.dtype,
                               convert_to_dtype=(self.dtype if convert_dtype
                                                 else False))

        preds = self.predict(X, algo=algo,
                             convert_dtype=convert_dtype,
                             fil_sparse_format=fil_sparse_format)

        cdef uintptr_t preds_ptr
        preds_m, preds_ptr, _, _, _ = \
            input_to_dev_array(preds)

        cdef cumlHandle* handle_ =\
            <cumlHandle*><size_t>self.handle.getHandle()

        cdef RandomForestMetaData[float, float] *rf_forest = \
            <RandomForestMetaData[float, float]*><size_t> self.rf_forest

        cdef RandomForestMetaData[double, double] *rf_forest64 = \
            <RandomForestMetaData[double, double]*><size_t> self.rf_forest64

        if self.dtype == np.float32:
            self.temp_stats = score(handle_[0],
                                    rf_forest,
                                    <float*> y_ptr,
                                    <int> n_rows,
                                    <float*> preds_ptr,
                                    <bool> self.verbose)

        elif self.dtype == np.float64:
            self.temp_stats = score(handle_[0],
                                    rf_forest64,
                                    <double*> y_ptr,
                                    <int> n_rows,
                                    <double*> preds_ptr,
                                    <bool> self.verbose)

        if self.accuracy_metric == 'median_ae':
            stats = self.temp_stats['median_abs_error']
        if self.accuracy_metric == 'mean_ae':
            stats = self.temp_stats['mean_abs_error']
        else:
            stats = self.temp_stats['mean_squared_error']

        self.handle.sync()
        del(y_m)
        del(preds_m)
        return stats

    def get_params(self, deep=True):
        """
        Returns the value of all parameters
        required to configure this estimator as a dictionary.
        Parameters
        -----------
        deep : boolean (default = True)
        """

        params = dict()
        for key in RandomForestRegressor.variables:
            if key in ['handle']:
                continue
            var_value = getattr(self, key, None)
            params[key] = var_value
        return params

    def set_params(self, **params):
        """
        Sets the value of parameters required to
        configure this estimator, it functions similar to
        the sklearn set_params.
        Parameters
        -----------
        params : dict of new params
        """
        self.__init__()
        if not params:
            return self
        for key, value in params.items():
            if key not in RandomForestRegressor.variables:
                raise ValueError('Invalid parameter for estimator')
            else:
                setattr(self, key, value)

        return self

    def print_summary(self):
        """
        prints the summary of the forest used to train and test the model
        """
        cdef RandomForestMetaData[float, float] *rf_forest = \
            <RandomForestMetaData[float, float]*><size_t> self.rf_forest

        cdef RandomForestMetaData[double, double] *rf_forest64 = \
            <RandomForestMetaData[double, double]*><size_t> self.rf_forest64

        if self.dtype == np.float64:
            print_rf_summary(rf_forest64)
        else:
            print_rf_summary(rf_forest)

    def print_detailed(self):
        """
        prints the detailed information about the forest used to
        train and test the Random Forest model
        """
        cdef RandomForestMetaData[float, float] *rf_forest = \
            <RandomForestMetaData[float, float]*><size_t> self.rf_forest

        cdef RandomForestMetaData[double, double] *rf_forest64 = \
            <RandomForestMetaData[double, double]*><size_t> self.rf_forest64

        if self.dtype == np.float64:
            print_rf_detailed(rf_forest64)
        else:
            print_rf_detailed(rf_forest)<|MERGE_RESOLUTION|>--- conflicted
+++ resolved
@@ -477,14 +477,9 @@
         del(y_m)
         return self
 
-<<<<<<< HEAD
     def _predict_model_on_gpu(self, X, algo,
-                              convert_dtype=False,
+                              convert_dtype, fil_sparse_format, 
                               task_category=REGRESSION_CATEGORY):
-=======
-    def _predict_model_on_gpu(self, X, algo, convert_dtype,
-                              fil_sparse_format, task_category=1):
->>>>>>> 42c2489c
 
         cdef ModelHandle cuml_model_ptr
         X_m, _, n_rows, n_cols, _ = \
@@ -633,15 +628,9 @@
                             setting predict_model = 'CPU'")
 
         else:
-<<<<<<< HEAD
             preds = self._predict_model_on_gpu(
-                X, algo, convert_dtype,
+                X, algo, convert_dtype, fil_sparse_format,
                 task_category=REGRESSION_CATEGORY)
-=======
-            preds = self._predict_model_on_gpu(X, algo, convert_dtype,
-                                               fil_sparse_format,
-                                               task_category=1)
->>>>>>> 42c2489c
 
         return preds
 
