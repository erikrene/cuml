--- conflicted
+++ resolved
@@ -20,13 +20,6 @@
 # cython: embedsignature = True
 # cython: language_level = 3
 
-<<<<<<< HEAD
-import ctypes
-=======
-import cudf
-import cupy as cp
-import math
->>>>>>> f2311118
 import numpy as np
 import rmm
 import warnings
@@ -42,12 +35,7 @@
 from cuml.ensemble.randomforest_common import BaseRandomForestModel
 from cuml.ensemble.randomforest_common import _obtain_fil_model
 from cuml.ensemble.randomforest_shared cimport *
-<<<<<<< HEAD
-
-=======
-from cuml.ensemble.randomforest_shared import treelite_serialize, \
-    treelite_deserialize
->>>>>>> f2311118
+
 from cuml.fil.fil import TreeliteModel
 
 from cython.operator cimport dereference as deref
@@ -68,7 +56,7 @@
 
 cdef extern from "cuml/ensemble/randomforest.hpp" namespace "ML":
 
-    cdef void fit(cumlHandle & handle,
+    cdef void fit(cumlHandle& handle,
                   RandomForestMetaData[float, int]*,
                   float*,
                   int,
@@ -78,7 +66,7 @@
                   RF_params,
                   int) except +
 
-    cdef void fit(cumlHandle & handle,
+    cdef void fit(cumlHandle& handle,
                   RandomForestMetaData[double, int]*,
                   double*,
                   int,
@@ -240,20 +228,9 @@
 
         self.RF_type = CLASSIFICATION
         self.num_classes = 2
-<<<<<<< HEAD
         super(RandomForestClassifier, self).__init__(
             split_criterion=split_criterion,
             **kwargs)
-=======
-        if ((seed is not None) and (n_streams != 1)):
-            warnings.warn("For reproducible results, n_streams==1 is "
-                          "recommended. If n_streams is > 1, results may vary "
-                          "due to stream/thread timing differences, even when "
-                          "random_seed is set")
-        self.rf_forest = 0
-        self.rf_forest64 = 0
-        self.treelite_serialized_model = None
->>>>>>> f2311118
 
     """
     TODO:
@@ -335,76 +312,6 @@
         self.treelite_serialized_model = None
         self.n_cols = None
 
-<<<<<<< HEAD
-=======
-    def _get_max_feat_val(self):
-        if type(self.max_features) == int:
-            return self.max_features/self.n_cols
-        elif type(self.max_features) == float:
-            return self.max_features
-        elif self.max_features == 'sqrt' or self.max_features == 'auto':
-            return 1/np.sqrt(self.n_cols)
-        elif self.max_features == 'log2':
-            return math.log2(self.n_cols)/self.n_cols
-        else:
-            raise ValueError("Wrong value passed in for max_features"
-                             " please read the documentation")
-
-    def _obtain_treelite_handle(self):
-        """Returns a handle to a treelite-formatted version of the model.
-        This will create a new treelite model if necessary, or return
-        a cached version when available. The handle is cached in the
-        instanced and freed at instance deletion. Caller should not
-        delete the returned model."""
-        if self.treelite_handle is not None:
-            return self.treelite_handle  # Cached version
-        cdef ModelHandle tl_handle = NULL
-        cdef RandomForestMetaData[float, int] *rf_forest = \
-            <RandomForestMetaData[float, int]*><uintptr_t> self.rf_forest
-
-        assert self.treelite_serialized_model or self.rf_forest, \
-            "Attempting to create treelite from un-fit forest."
-
-        if self.num_classes > 2:
-            raise NotImplementedError("Pickling for multi-class "
-                                      "classification models is currently not "
-                                      "implemented. Please check cuml issue "
-                                      "#1679 for more information.")
-        if self.treelite_serialized_model:  # bytes -> Treelite
-            tl_handle = <ModelHandle><uintptr_t>treelite_deserialize(
-                self.treelite_serialized_model)
-        else:                 # RF -> Treelite
-            task_category = CLASSIFICATION_MODEL
-            build_treelite_forest(
-                &tl_handle,
-                rf_forest,
-                <int> self.n_cols,
-                <int> task_category)
-        self.treelite_handle = <uintptr_t>tl_handle
-        return self.treelite_handle
-
-    def _get_serialized_model(self):
-        """
-        Returns the self.treelite_serialized_model.
-        Cuml RF model gets converted to treelite protobuf bytes by:
-            1. converting the cuml RF model to a treelite model. The treelite
-            models handle (pointer) is returned
-            2. The treelite model handle is converted to bytes.
-        The treelite model bytes are stored in
-        `self.treelite_serialized_model`. If the model bytes are present, we
-        can skip _obtain_treelite_handle().
-        """
-        if self.treelite_serialized_model:
-            return self.treelite_serialized_model
-        elif self.treelite_handle:
-            fit_mod_ptr = self.treelite_handle
-        else:
-            fit_mod_ptr = self._obtain_treelite_handle()
-        cdef uintptr_t model_ptr = <uintptr_t> fit_mod_ptr
-        self.treelite_serialized_model = treelite_serialize(model_ptr)
-        return self.treelite_serialized_model
-
->>>>>>> f2311118
     def convert_to_treelite_model(self):
         """
         Converts the cuML RF model to a Treelite model
@@ -474,39 +381,6 @@
     TODO : Move functions duplicated in the RF classifier and regressor
            to a shared file. Cuml issue #1854 has been created to track this.
     """
-<<<<<<< HEAD
-=======
-    def _tl_handle_from_bytes(self, treelite_serialized_model):
-        if not treelite_serialized_model:
-            raise ValueError(
-                '_tl_handle_from_bytes() requires non-empty serialized model')
-        return treelite_deserialize(treelite_serialized_model)
-
-    def _concatenate_treelite_handle(self, treelite_handle):
-        cdef ModelHandle concat_model_handle = NULL
-        cdef vector[ModelHandle] *model_handles \
-            = new vector[ModelHandle]()
-        cdef uintptr_t mod_ptr
-        for i in treelite_handle:
-            mod_ptr = <uintptr_t>i
-            model_handles.push_back((
-                <ModelHandle> mod_ptr))
-
-        self._reset_forest_data()
-        concat_model_handle = concatenate_trees(deref(model_handles))
-        cdef uintptr_t concat_model_ptr = <uintptr_t> concat_model_handle
-        self.treelite_handle = concat_model_ptr
-        self.treelite_serialized_model = treelite_serialize(concat_model_ptr)
-
-        # Fix up some instance variables that should match the new TL model
-        tl_model = TreeliteModel.from_treelite_model_handle(
-            self.treelite_handle,
-            take_handle_ownership=False)
-        self.n_cols = tl_model.num_features
-        self.n_estimators = tl_model.num_trees
-
-        return self
->>>>>>> f2311118
 
     def fit(self, X, y, convert_dtype=False):
         """
@@ -600,45 +474,6 @@
         del y_m
         return self
 
-<<<<<<< HEAD
-=======
-    def _predict_model_on_gpu(self, X, output_class,
-                              threshold, algo,
-                              num_classes, convert_dtype,
-                              fil_sparse_format, predict_proba):
-        out_type = self._get_output_type(X)
-        _, n_rows, n_cols, dtype = \
-            input_to_cuml_array(X, order='F',
-                                check_cols=self.n_cols)
-
-        if dtype == np.float64 and not convert_dtype:
-            raise TypeError("GPU based predict only accepts np.float32 data. \
-                            Please set convert_dtype=True to convert the test \
-                            data to the same dtype as the data used to train, \
-                            ie. np.float32. If you would like to use test \
-                            data of dtype=np.float64 please set \
-                            predict_model='CPU' to use the CPU implementation \
-                            of predict.")
-
-        treelite_handle = self._obtain_treelite_handle()
-
-        storage_type = \
-            _check_fil_parameter_validity(depth=self.max_depth,
-                                          fil_sparse_format=fil_sparse_format,
-                                          algo=algo)
-        fil_model = ForestInference()
-        tl_to_fil_model = \
-            fil_model.load_using_treelite_handle(treelite_handle,
-                                                 output_class=output_class,
-                                                 threshold=threshold,
-                                                 algo=algo,
-                                                 storage_type=storage_type)
-
-        preds = tl_to_fil_model.predict(X, output_type=out_type,
-                                        predict_proba=predict_proba)
-        return preds
-
->>>>>>> f2311118
     def _predict_model_on_cpu(self, X, convert_dtype):
         out_type = self._get_output_type(X)
         cdef uintptr_t X_ptr
@@ -1061,20 +896,7 @@
         -----------
         params : dict of new params
         """
-<<<<<<< HEAD
         return self._set_params(**params)
-=======
-        self.treelite_serialized_model = None
-
-        if not params:
-            return self
-        for key, value in params.items():
-            if key not in RandomForestClassifier.variables:
-                raise ValueError('Invalid parameter for estimator')
-            else:
-                setattr(self, key, value)
-        return self
->>>>>>> f2311118
 
     def print_summary(self):
         """
