#
# Copyright (c) 2021, NVIDIA CORPORATION.
#
# Licensed under the Apache License, Version 2.0 (the "License");
# you may not use this file except in compliance with the License.
# You may obtain a copy of the License at
#
#     http://www.apache.org/licenses/LICENSE-2.0
#
# Unless required by applicable law or agreed to in writing, software
# distributed under the License is distributed on an "AS IS" BASIS,
# WITHOUT WARRANTIES OR CONDITIONS OF ANY KIND, either express or implied.
# See the License for the specific language governing permissions and
# limitations under the License.
#

cdef extern from "raft/linalg/distance_type.h" namespace "raft::distance":

    ctypedef enum DistanceType:
        L2Expanded "raft::distance::DistanceType::L2Expanded"
        L2SqrtExpanded "raft::distance::DistanceType::L2SqrtExpanded"
        CosineExpanded "raft::distance::DistanceType::CosineExpanded"
        L1 "raft::distance::DistanceType::L1"
        L2Unexpanded "raft::distance::DistanceType::L2Unexpanded"
        L2SqrtUnexpanded "raft::distance::DistanceType::L2SqrtUnexpanded"
        InnerProduct "raft::distance::DistanceType::InnerProduct"
        Linf "raft::distance::DistanceType::Linf"
        Canberra "raft::distance::DistanceType::Canberra"
        LpUnexpanded "raft::distance::DistanceType::LpUnexpanded"
        CorrelationExpanded "raft::distance::DistanceType::CorrelationExpanded"
        JaccardExpanded "raft::distance::DistanceType::JaccardExpanded"
        HellingerExpanded "raft::distance::DistanceType::HellingerExpanded"
        Haversine "raft::distance::DistanceType::Haversine"
        BrayCurtis "raft::distance::DistanceType::BrayCurtis"
        JensenShannon "raft::distance::DistanceType::JensenShannon"
<<<<<<< HEAD
        RusselRaoExpanded "raft::distance::DistanceType::RusselRaoExpanded"
        HammingUnexpanded "raft::distance::DistanceType::HammingUnexpanded"
        KLDivergence "raft::distance::DistanceType::KLDivergence"
=======
        DiceExpanded "raft::distance::DistanceType::DiceExpanded"
        Precomputed "raft::distance::DistanceType::Precomputed"
>>>>>>> edfba641
<|MERGE_RESOLUTION|>--- conflicted
+++ resolved
@@ -33,11 +33,8 @@
         Haversine "raft::distance::DistanceType::Haversine"
         BrayCurtis "raft::distance::DistanceType::BrayCurtis"
         JensenShannon "raft::distance::DistanceType::JensenShannon"
-<<<<<<< HEAD
         RusselRaoExpanded "raft::distance::DistanceType::RusselRaoExpanded"
         HammingUnexpanded "raft::distance::DistanceType::HammingUnexpanded"
         KLDivergence "raft::distance::DistanceType::KLDivergence"
-=======
         DiceExpanded "raft::distance::DistanceType::DiceExpanded"
-        Precomputed "raft::distance::DistanceType::Precomputed"
->>>>>>> edfba641
+        Precomputed "raft::distance::DistanceType::Precomputed"