#
# Copyright (c) 2019-2020, NVIDIA CORPORATION.
#
# Licensed under the Apache License, Version 2.0 (the "License");
# you may not use this file except in compliance with the License.
# You may obtain a copy of the License at
#
#     http://www.apache.org/licenses/LICENSE-2.0
#
# Unless required by applicable law or agreed to in writing, software
# distributed under the License is distributed on an "AS IS" BASIS,
# WITHOUT WARRANTIES OR CONDITIONS OF ANY KIND, either express or implied.
# See the License for the specific language governing permissions and
# limitations under the License.
#

import numpy as np

from cuml.dask.common.base import BaseEstimator
from cuml.ensemble import RandomForestClassifier as cuRFC
from cuml.dask.common.input_utils import DistributedDataHandler
from cuml.dask.common.base import DelayedPredictionMixin, \
    DelayedPredictionProbaMixin
from cuml.dask.ensemble.base import \
    BaseRandomForestModel
from dask.distributed import default_client


class RandomForestClassifier(BaseRandomForestModel, DelayedPredictionMixin,
                             DelayedPredictionProbaMixin, BaseEstimator):

    """
    Experimental API implementing a multi-GPU Random Forest classifier
    model which fits multiple decision tree classifiers in an
    ensemble. This uses Dask to partition data over multiple GPUs
    (possibly on different nodes).

    Currently, this API makes the following assumptions:
    * The set of Dask workers used between instantiation, fit,
    and predict are all consistent
    * Training data comes in the form of cuDF dataframes or Dask Arrays
    distributed so that each worker has at least one partition.
    * The print_summary and print_detailed functions print the
    information of the forest on the worker.

    Future versions of the API will support more flexible data
    distribution and additional input types.

    The distributed algorithm uses an embarrassingly-parallel
    approach. For a forest with N trees being built on w workers, each
    worker simply builds N/w trees on the data it has available
    locally. In many cases, partitioning the data so that each worker
    builds trees on a subset of the total dataset works well, but
    it generally requires the data to be well-shuffled in advance.
    Alternatively, callers can replicate all of the data across
    workers so that rf.fit receives w partitions, each containing the
    same data. This would produce results approximately identical to
    single-GPU fitting.

    Please check the single-GPU implementation of Random Forest
    classifier for more information about the underlying algorithm.

    Parameters
    -----------
    n_estimators : int (default = 10)
                   total number of trees in the forest (not per-worker)
    handle : cuml.Handle
        If it is None, a new one is created just for this class.
    split_criterion : The criterion used to split nodes.
        0 for GINI, 1 for ENTROPY, 4 for CRITERION_END.
        2 and 3 not valid for classification
        (default = 0)
    split_algo : 0 for HIST and 1 for GLOBAL_QUANTILE
        (default = 1)
        the algorithm to determine how nodes are split in the tree.
    split_criterion : The criterion used to split nodes.
        0 for GINI, 1 for ENTROPY, 4 for CRITERION_END.
        2 and 3 not valid for classification
        (default = 0)
    bootstrap : boolean (default = True)
        Control bootstrapping.
        If set, each tree in the forest is built
        on a bootstrapped sample with replacement.
        If false, sampling without replacement is done.
    bootstrap_features : boolean (default = False)
        Control bootstrapping for features.
        If features are drawn with or without replacement
    rows_sample : float (default = 1.0)
        Ratio of dataset rows used while fitting each tree.
    max_depth : int (default = -1)
        Maximum tree depth. Unlimited (i.e, until leaves are pure), if -1.
    max_leaves : int (default = -1)
        Maximum leaf nodes per tree. Soft constraint. Unlimited, if -1.
    max_features : float (default = 'auto')
        Ratio of number of features (columns) to consider
        per node split.
    n_bins : int (default = 8)
        Number of bins used by the split algorithm.
    min_rows_per_node : int (default = 2)
        The minimum number of samples (rows) needed to split a node.
    quantile_per_tree : boolean (default = False)
        Whether quantile is computed for individual RF trees.
        Only relevant for GLOBAL_QUANTILE split_algo.
    n_streams : int (default = 4 )
        Number of parallel streams used for forest building
    workers : optional, list of strings
        Dask addresses of workers to use for computation.
        If None, all available Dask workers will be used.
    seed : int (default = None)
        Base seed for the random number generator. Unseeded by default. Does
        not currently fully guarantee the exact same results.

    Examples
    ---------
    For usage examples, please see the RAPIDS notebooks repository:
    https://github.com/rapidsai/notebooks/blob/branch-0.12/cuml/random_forest_mnmg_demo.ipynb
    """

    def __init__(
        self,
        workers=None,
        client=None,
        verbose=False,
        n_estimators=10,
        seed=None,
        **kwargs
    ):

        super(RandomForestClassifier, self).__init__(client=client,
                                                     verbose=verbose,
                                                     **kwargs)

        self._create_model(
            model_func=RandomForestClassifier._construct_rf,
            client=client,
            workers=workers,
            n_estimators=n_estimators,
            base_seed=seed,
            **kwargs)

    @staticmethod
    def _construct_rf(
        n_estimators,
        seed,
        **kwargs
    ):
        return cuRFC(
            n_estimators=n_estimators,
            seed=seed,
            **kwargs
        )

    @staticmethod
    def _predict_model_on_cpu(model, X, convert_dtype):
        return model._predict_get_all(X, convert_dtype)

    def print_summary(self):
        """
        Print the summary of the forest used to train the model
        on each worker. This information is displayed on the
        individual workers and not the client.
        """
        return self._print_summary()

    def print_detailed(self):
        """
        Print detailed information of the forest used to train
        the model on each worker. This information is displayed on the
        workers and not the client.
        """
        return self._print_detailed()

    def fit(self, X, y, convert_dtype=False):
        """
        Fit the input data with a Random Forest classifier

        IMPORTANT: X is expected to be partitioned with at least one partition
        on each Dask worker being used by the forest (self.workers).

        If a worker has multiple data partitions, they will be concatenated
        before fitting, which will lead to additional memory usage. To minimize
        memory consumption, ensure that each worker has exactly one partition.

        When persisting data, you can use
        cuml.dask.common.utils.persist_across_workers to simplify this::

            X_dask_cudf = dask_cudf.from_cudf(X_cudf, npartitions=n_workers)
            y_dask_cudf = dask_cudf.from_cudf(y_cudf, npartitions=n_workers)
            X_dask_cudf, y_dask_cudf = persist_across_workers(dask_client,
                                                              [X_dask_cudf,
                                                               y_dask_cudf])

        (this is equivalent to calling `persist` with the data and workers)::
            X_dask_cudf, y_dask_cudf = dask_client.persist([X_dask_cudf,
                                                            y_dask_cudf],
                                                           workers={
                                                           X_dask_cudf=workers,
                                                           y_dask_cudf=workers
                                                           })

        Parameters
        ----------
        X : Dask cuDF dataframe  or CuPy backed Dask Array (n_rows, n_features)
            Distributed dense matrix (floats or doubles) of shape
            (n_samples, n_features).
        y : Dask cuDF dataframe  or CuPy backed Dask Array (n_rows, 1)
            Labels of training examples.
            **y must be partitioned the same way as X**
        convert_dtype : bool, optional (default = False)
            When set to True, the fit method will, when necessary, convert
            y to be of dtype int32. This will increase memory used for
            the method.
        """
<<<<<<< HEAD
        self.num_classes = len(y.unique())
        self._set_internal_model(None)
=======

        self.local_model = None
>>>>>>> 5359732c
        self._fit(model=self.rfs,
                  dataset=(X, y),
                  convert_dtype=convert_dtype)
        return self

    def predict(self, X, output_class=True, algo='auto', threshold=0.5,
                convert_dtype=True, predict_model="GPU",
                fil_sparse_format='auto', delayed=True):
        """
        Predicts the labels for X.

        GPU-based prediction in a multi-node, multi-GPU context works
        by sending the sub-forest from each worker to the client,
        concatenating these into one forest with the full
        `n_estimators` set of trees, and sending this combined forest to
        the workers, which will each infer on their local set of data.
        Within the worker, this uses the cuML Forest Inference Library
        (cuml.fil) for high-throughput prediction.

        This allows inference to scale to large datasets, but the forest
        transmission incurs overheads for very large trees. For inference
        on small datasets, this overhead may dominate prediction time.

        The 'CPU' fallback method works with sub-forests in-place,
        broadcasting the datasets to all workers and combining predictions
        via a voting method at the end. This method is slower
        on a per-row basis but may be faster for problems with many trees
        and few rows.

        In the 0.15 cuML release, inference will be updated with much
        faster tree transfer. Preliminary builds with this updated approach
        will be available from rapids.ai

        Parameters
        ----------
        X : Dask cuDF dataframe  or CuPy backed Dask Array (n_rows, n_features)
            Distributed dense matrix (floats or doubles) of shape
            (n_samples, n_features).
        output_class : boolean (default = True)
            This is optional and required only while performing the
            predict operation on the GPU.
            If true, return a 1 or 0 depending on whether the raw
            prediction exceeds the threshold. If False, just return
            the raw prediction.
        algo : string (default = 'auto')
            This is optional and required only while performing the
            predict operation on the GPU.
            'naive' - simple inference using shared memory
            'tree_reorg' - similar to naive but trees rearranged to be more
            coalescing-friendly
            'batch_tree_reorg' - similar to tree_reorg but predicting
            multiple rows per thread block
            `algo` - choose the algorithm automatically. Currently
            'batch_tree_reorg' is used for dense storage
            and 'naive' for sparse storage
        threshold : float (default = 0.5)
            Threshold used for classification. Optional and required only
            while performing the predict operation on the GPU, that is for,
            predict_model='GPU'.
            It is applied if output_class == True, else it is ignored
        convert_dtype : bool, optional (default = True)
            When set to True, the predict method will, when necessary, convert
            the input to the data type which was used to train the model. This
            will increase memory used for the method.
        predict_model : String (default = 'GPU')
            'GPU' to predict using the GPU, 'CPU' otherwise. The GPU can only
            be used if the model was trained on float32 data and `X` is float32
            or convert_dtype is set to True.
        fil_sparse_format : boolean or string (default = auto)
            This variable is used to choose the type of forest that will be
            created in the Forest Inference Library. It is not required
            while using predict_model='CPU'.
            'auto' - choose the storage type automatically
            (currently True is chosen by auto)
            False - create a dense forest
            True - create a sparse forest, requires algo='naive'
            or algo='auto'
        delayed : bool (default = True)
            Whether to do a lazy prediction (and return Delayed objects) or an
            eagerly executed one.  It is not required  while using
            predict_model='CPU'.

        Returns
        ----------
        y : Dask cuDF dataframe or CuPy backed Dask Array (n_rows, 1)

        """
        if predict_model == "CPU" or self.num_classes > 2:
            preds = self.predict_model_on_cpu(X,
                                              convert_dtype=convert_dtype)

        else:
            preds = \
                self._predict_using_fil(X, output_class=output_class,
                                        algo=algo,
                                        threshold=threshold,
                                        convert_dtype=convert_dtype,
                                        fil_sparse_format=fil_sparse_format,
                                        delayed=delayed)

        return preds

<<<<<<< HEAD
    def predict_using_fil(self, X, delayed, **kwargs):
        if self._get_internal_model() is None:
            self._set_internal_model(self._concat_treelite_models())

        return self._predict_using_fil(X=X,
                                       delayed=delayed,
                                       **kwargs)
=======
>>>>>>> 5359732c
    """
    TODO : Update function names used for CPU predict.
        Cuml issue #1854 has been created to track this.
    """
    def predict_model_on_cpu(self, X, convert_dtype=True):
        """
        Predicts the labels for X.

        Parameters
        ----------
        X : Dask cuDF dataframe  or CuPy backed Dask Array (n_rows, n_features)
            Distributed dense matrix (floats or doubles) of shape
            (n_samples, n_features).
        convert_dtype : bool, optional (default = True)
            When set to True, the predict method will, when necessary, convert
            the input to the data type which was used to train the model. This
            will increase memory used for the method.
        Returns
        ----------
        y : Dask cuDF dataframe or CuPy backed Dask Array (n_rows, 1)
        """
        c = default_client()
        workers = self.workers

        X_Scattered = c.scatter(X)
        futures = list()
        for n, w in enumerate(workers):
            futures.append(
                c.submit(
                    RandomForestClassifier._predict_model_on_cpu,
                    self.rfs[w],
                    X_Scattered,
                    convert_dtype,
                    workers=[w],
                )
            )

        rslts = self.client.gather(futures, errors="raise")
        indexes = np.zeros(len(futures), dtype=np.int32)
        pred = list()

        for i in range(len(X)):
            classes = dict()
            max_class = -1
            max_val = 0

            for d in range(len(rslts)):
                for j in range(self.n_estimators_per_worker[d]):
                    sub_ind = indexes[d] + j
                    cls = rslts[d][sub_ind]
                    if cls not in classes.keys():
                        classes[cls] = 1
                    else:
                        classes[cls] = classes[cls] + 1

                    if classes[cls] > max_val:
                        max_val = classes[cls]
                        max_class = cls

                indexes[d] = indexes[d] + self.n_estimators_per_worker[d]

            pred.append(max_class)
        return pred

    def predict_proba(self, X,
                      delayed=True, **kwargs):
        """
        Predicts the probability of each class for X.

        See documentation of `predict' for notes on performance.

        Parameters
        ----------
        X : Dask cuDF dataframe  or CuPy backed Dask Array (n_rows, n_features)
            Distributed dense matrix (floats or doubles) of shape
            (n_samples, n_features).
        predict_model : String (default = 'GPU')
            'GPU' to predict using the GPU, 'CPU' otherwise. The 'GPU' can only
            be used if the model was trained on float32 data and `X` is float32
            or convert_dtype is set to True. Also the 'GPU' should only be
            used for binary classification problems.
        output_class : boolean (default = True)
            This is optional and required only while performing the
            predict operation on the GPU.
            If true, return a 1 or 0 depending on whether the raw
            prediction exceeds the threshold. If False, just return
            the raw prediction.
        algo : string (default = 'auto')
            This is optional and required only while performing the
            predict operation on the GPU.
            'naive' - simple inference using shared memory
            'tree_reorg' - similar to naive but trees rearranged to be more
            coalescing-friendly
            'batch_tree_reorg' - similar to tree_reorg but predicting
            multiple rows per thread block
            `auto` - choose the algorithm automatically. Currently
            'batch_tree_reorg' is used for dense storage
            and 'naive' for sparse storage
        threshold : float (default = 0.5)
            Threshold used for classification. Optional and required only
            while performing the predict operation on the GPU.
            It is applied if output_class == True, else it is ignored
        num_classes : int (default = 2)
            number of different classes present in the dataset
        convert_dtype : bool, optional (default = True)
            When set to True, the predict method will, when necessary, convert
            the input to the data type which was used to train the model. This
            will increase memory used for the method.
        fil_sparse_format : boolean or string (default = auto)
            This variable is used to choose the type of forest that will be
            created in the Forest Inference Library. It is not required
            while using predict_model='CPU'.
            'auto' - choose the storage type automatically
            (currently True is chosen by auto)
            False - create a dense forest
            True - create a sparse forest, requires algo='naive'
            or algo='auto'

        Returns
        ----------
        y : NumPy
           Dask cuDF dataframe or CuPy backed Dask Array (n_rows, n_classes)
        """
        if self._get_internal_model() is None:
            self._set_internal_model(self._concat_treelite_models())

        data = DistributedDataHandler.create(X, client=self.client)
        self.datatype = data.datatype
        return self._predict_proba(X, delayed, **kwargs)

    def get_params(self, deep=True):
        """
        Returns the value of all parameters
        required to configure this estimator as a dictionary.

        Parameters
        -----------
        deep : boolean (default = True)
        """
        return self._get_params(deep)

    def set_params(self, **params):
        """
        Sets the value of parameters required to
        configure this estimator, it functions similar to
        the sklearn set_params.

        Parameters
        -----------
        params : dict of new params.
        """
        return self._set_params(**params)<|MERGE_RESOLUTION|>--- conflicted
+++ resolved
@@ -211,13 +211,8 @@
             y to be of dtype int32. This will increase memory used for
             the method.
         """
-<<<<<<< HEAD
         self.num_classes = len(y.unique())
         self._set_internal_model(None)
-=======
-
-        self.local_model = None
->>>>>>> 5359732c
         self._fit(model=self.rfs,
                   dataset=(X, y),
                   convert_dtype=convert_dtype)
@@ -320,7 +315,6 @@
 
         return preds
 
-<<<<<<< HEAD
     def predict_using_fil(self, X, delayed, **kwargs):
         if self._get_internal_model() is None:
             self._set_internal_model(self._concat_treelite_models())
@@ -328,8 +322,7 @@
         return self._predict_using_fil(X=X,
                                        delayed=delayed,
                                        **kwargs)
-=======
->>>>>>> 5359732c
+
     """
     TODO : Update function names used for CPU predict.
         Cuml issue #1854 has been created to track this.
