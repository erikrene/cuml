--- conflicted
+++ resolved
@@ -19,81 +19,6 @@
 
 class UMAP(BaseEstimator,
            DelayedTransformMixin):
-<<<<<<< HEAD
-    def __init__(self, model, client=None, verbose=False, **kwargs):
-        """Uniform Manifold Approximation and Projection
-        Finds a low dimensional embedding of the data that approximates
-        an underlying manifold.
-
-        Adapted from https://github.com/lmcinnes/umap/blob/master/umap/umap_.py
-
-        Examples
-        ----------
-
-        .. code-block:: python
-
-            from dask_cuda import LocalCUDACluster
-            from dask.distributed import Client
-            from cuml.dask.datasets import make_blobs
-            from cuml.manifold import UMAP
-            from cuml.dask.manifold import UMAP as MNMG_UMAP
-            import numpy as np
-
-            cluster = LocalCUDACluster(threads_per_worker=1)
-            client = Client(cluster)
-
-            X, y = make_blobs(1000, 10,
-                            centers=42,
-                            cluster_std=0.1,
-                            dtype=np.float32,
-                            n_parts=2,
-                            output='array')
-
-            local_model = UMAP()
-
-            selection = np.random.choice(1000, 100)
-            X_train = X[selection].compute()
-            y_train = y[selection].compute()
-
-            local_model.fit(X_train, y=y_train)
-
-            distributed_model = MNMG_UMAP(local_model)
-            embedding = distributed_model.transform(X)
-
-        Note: Everytime this code is run, the output will be different because
-            "make_blobs" function generates random matrices.
-
-        Notes
-        -----
-        This module is heavily based on Leland McInnes' reference UMAP package.
-        However, there are a number of differences and features that are
-        not yet implemented in cuml.umap:
-        * Using a non-Euclidean distance metric (support for a fixed set
-            of non-Euclidean metrics is planned for an upcoming release).
-        * Using a pre-computed pairwise distance matrix (under consideration
-            for future releases)
-        * Manual initialization of initial embedding positions
-
-        In addition to these missing features, you should expect to see
-        the final embeddings differing between cuml.umap and the reference
-        UMAP. In particular, the reference UMAP uses an approximate kNN
-        algorithm for large data sizes while cuml.umap always uses exact
-        kNN.
-
-        Known issue: If a UMAP model has not yet been fit, it cannot be pickled
-        However, after fitting, a UMAP mode.
-
-        References
-        ----------
-        * Leland McInnes, John Healy, James Melville
-        UMAP: Uniform Manifold Approximation and Projection for Dimension
-        Reduction
-        https://arxiv.org/abs/1802.03426
-
-        """
-        super(UMAP, self).__init__(client=client, verbose=verbose,
-                                   model=model, **kwargs)
-=======
     """
     Uniform Manifold Approximation and Projection
     Finds a low dimensional embedding of the data that approximates
@@ -167,7 +92,6 @@
     def __init__(self, model, client=None, **kwargs):
         super(UMAP, self).__init__(client, **kwargs)
         self.local_model = model
->>>>>>> 1d3fbc9b
 
     def transform(self, X, convert_dtype=True):
         """
