--- conflicted
+++ resolved
@@ -186,24 +186,13 @@
 
     def __init__(self, algorithm='eig', fit_intercept=True, normalize=False,
                  handle=None, verbose=False, output_type=None):
-<<<<<<< HEAD
-=======
         super(LinearRegression, self).__init__(handle=handle, verbose=verbose,
                                                output_type=output_type)
->>>>>>> 666cefc6
 
         # internal array attributes
         self._coef_ = None  # accessed via estimator.coef_
         self._intercept_ = None  # accessed via estimator.intercept_
 
-<<<<<<< HEAD
-        """
-        super(LinearRegression, self).__init__(handle=handle, verbose=verbose,
-                                               output_type=output_type)
-        self.coef_ = None
-        self.intercept_ = None
-=======
->>>>>>> 666cefc6
         self.fit_intercept = fit_intercept
         self.normalize = normalize
         if algorithm in ['svd', 'eig']:
@@ -337,19 +326,6 @@
 
         """
 
-<<<<<<< HEAD
-
-        cdef uintptr_t X_ptr
-        X_m, X_ptr, n_rows, n_cols, dtype = \
-            input_to_dev_array(X, check_dtype=self.dtype,
-                               convert_to_dtype=(self.dtype if convert_dtype
-                                                 else None),
-                               check_cols=self.n_cols)
-
-        cdef uintptr_t coef_ptr = get_cudf_column_ptr(self._coef_.to_output('cudf'))
-        preds = cudf.Series(zeros(n_rows, dtype=dtype))
-        cdef uintptr_t preds_ptr = get_cudf_column_ptr(preds)
-=======
         out_type = self._get_output_type(X)
 
         cdef uintptr_t X_ptr
@@ -365,7 +341,6 @@
         preds = CumlArray.zeros(n_rows, dtype=dtype)
         cdef uintptr_t preds_ptr = preds.ptr
 
->>>>>>> 666cefc6
         cdef cumlHandle* handle_ = <cumlHandle*><size_t>self.handle.getHandle()
 
         if dtype.type == np.float32:
