
# Copyright (c) 2019, NVIDIA CORPORATION.
#
# Licensed under the Apache License, Version 2.0 (the "License");
# you may not use this file except in compliance with the License.
# You may obtain a copy of the License at
#
#     http://www.apache.org/licenses/LICENSE-2.0
#
# Unless required by applicable law or agreed to in writing, software
# distributed under the License is distributed on an "AS IS" BASIS,
# WITHOUT WARRANTIES OR CONDITIONS OF ANY KIND, either express or implied.
# See the License for the specific language governing permissions and
# limitations under the License.
#

import pytest

import rmm


import cudf

from cuml.neighbors import KNeighborsClassifier as cuKNN
from sklearn.neighbors import KNeighborsClassifier as skKNN

from sklearn.datasets import make_blobs
import numpy as np
from cuml.test.utils import array_equal

import pandas as pd
import cupy as cp


def _build_train_test_data(X, y, datatype, train_ratio=0.9):

    train_selection = np.random.RandomState(42).choice(
        [True, False], X.shape[0], replace=True,
        p=[train_ratio, 1.0-train_ratio])

    X_train = X[train_selection]
    y_train = y[train_selection]
    X_test = X[~train_selection]
    y_test = y[~train_selection]

    if datatype == "dataframe":
        X_train = cudf.DataFrame.from_gpu_matrix(
            rmm.to_device(X_train))
        y_train = cudf.DataFrame.from_gpu_matrix(
            rmm.to_device(y_train.reshape(y_train.shape[0], 1)))
        X_test = cudf.DataFrame.from_gpu_matrix(
            rmm.to_device(X_test))
        y_test = cudf.DataFrame.from_gpu_matrix(
            rmm.to_device(y_test.reshape(y_test.shape[0], 1)))

    return X_train, X_test, y_train, y_test


@pytest.mark.parametrize("datatype", ["dataframe", "numpy"])
@pytest.mark.parametrize("nrows", [1000, 10000])
@pytest.mark.parametrize("ncols", [50, 100])
@pytest.mark.parametrize("n_neighbors", [2, 5, 10])
@pytest.mark.parametrize("n_clusters", [2, 5, 10])
def test_neighborhood_predictions(nrows, ncols, n_neighbors,
                                  n_clusters, datatype):

    X, y = make_blobs(n_samples=nrows,
                      centers=n_clusters,
                      n_features=ncols,
                      cluster_std=0.01,
                      random_state=0)

    X = X.astype(np.float32)

    X_train, X_test, y_train, y_test = _build_train_test_data(X, y, datatype)

    knn_cu = cuKNN(n_neighbors=n_neighbors)
    knn_cu.fit(X_train, y_train)

    predictions = knn_cu.predict(X_test)

    if datatype == "dataframe":
        assert isinstance(predictions, cudf.Series)
        assert array_equal(predictions.to_frame().astype(np.int32),
                           y.astype(np.int32))
    else:
        assert isinstance(predictions, np.ndarray)
<<<<<<< HEAD

    assert array_equal(predictions.astype(np.int32), y_test.astype(np.int32))
=======
        assert array_equal(predictions.astype(np.int32),
                           y.astype(np.int32))
>>>>>>> 9fd8d93a


@pytest.mark.parametrize("datatype", ["dataframe", "numpy"])
@pytest.mark.parametrize("nrows", [1000, 10000])
@pytest.mark.parametrize("ncols", [50, 100])
@pytest.mark.parametrize("n_neighbors", [2, 5, 10])
@pytest.mark.parametrize("n_clusters", [2, 5, 10])
def test_score(nrows, ncols, n_neighbors, n_clusters, datatype):

    X, y = make_blobs(n_samples=nrows, centers=n_clusters,
                      n_features=ncols, random_state=0,
                      cluster_std=0.01)

    X = X.astype(np.float32)
    X_train, X_test, y_train, y_test = _build_train_test_data(X, y, datatype)

    knn_cu = cuKNN(n_neighbors=n_neighbors)
    knn_cu.fit(X_train, y_train)

    assert knn_cu.score(X_test, y_test) >= (1.0 - 0.004)


@pytest.mark.parametrize("datatype", ["dataframe", "numpy"])
@pytest.mark.parametrize("nrows", [1000, 10000])
@pytest.mark.parametrize("ncols", [50, 100])
@pytest.mark.parametrize("n_neighbors", [2, 5, 10])
@pytest.mark.parametrize("n_clusters", [2, 5, 10])
def test_predict_proba(nrows, ncols, n_neighbors, n_clusters, datatype):

    X, y = make_blobs(n_samples=nrows,
                      centers=n_clusters,
                      n_features=ncols,
                      cluster_std=0.01,
                      random_state=0)

    X = X.astype(np.float32)

    X_train, X_test, y_train, y_test = _build_train_test_data(X, y, datatype)

    knn_cu = cuKNN(n_neighbors=n_neighbors)
    knn_cu.fit(X_train, y_train)

    predictions = knn_cu.predict_proba(X_test)

    if datatype == "dataframe":
        assert isinstance(predictions, cudf.DataFrame)
        predictions = predictions.as_gpu_matrix().copy_to_host()
        y_test = y_test.as_gpu_matrix().copy_to_host().reshape(y_test.shape[0])
    else:
        assert isinstance(predictions, np.ndarray)

    y_hat = np.argmax(predictions, axis=1)

    assert array_equal(y_hat.astype(np.int32), y_test.astype(np.int32))
    assert array_equal(predictions.sum(axis=1), np.ones(y_test.shape[0]))


@pytest.mark.parametrize("n_samples", [100])
@pytest.mark.parametrize("n_features", [40])
@pytest.mark.parametrize("n_neighbors", [4])
@pytest.mark.parametrize("n_query", [100])
def test_predict_non_gaussian(n_samples, n_features, n_neighbors, n_query):

    np.random.seed(123)

    X_host_train = pd.DataFrame(np.random.uniform(0, 1,
                                                  (n_samples, n_features)))
    y_host_train = pd.DataFrame(np.random.randint(0, 5, (n_samples, 1)))
    X_host_test = pd.DataFrame(np.random.uniform(0, 1,
                                                 (n_query, n_features)))

    X_device_train = cudf.DataFrame.from_pandas(X_host_train)
    y_device_train = cudf.DataFrame.from_pandas(y_host_train)

    X_device_test = cudf.DataFrame.from_pandas(X_host_test)

    knn_sk = skKNN(algorithm="brute", n_neighbors=n_neighbors, n_jobs=1)
    knn_sk.fit(X_host_train, y_host_train)

    sk_result = knn_sk.predict(X_host_test)

    knn_cuml = cuKNN(n_neighbors=n_neighbors)
    knn_cuml.fit(X_device_train, y_device_train)

    cuml_result = knn_cuml.predict(X_device_test)

    assert np.array_equal(
        np.asarray(cuml_result.to_gpu_array()), sk_result)


@pytest.mark.parametrize("n_classes", [2, 5])
@pytest.mark.parametrize("n_rows", [50, 100])
@pytest.mark.parametrize("n_cols", [25, 50])
@pytest.mark.parametrize("n_neighbors", [3, 5])
@pytest.mark.parametrize("datatype", ["numpy", "dataframe"])
def test_nonmonotonic_labels(n_classes, n_rows, n_cols,
                             datatype, n_neighbors):

    X, y = make_blobs(n_samples=n_rows,
                      centers=n_classes,
                      n_features=n_cols,
                      cluster_std=0.01,
                      random_state=0)

    X = X.astype(np.float32)

    # Draw labels from non-monotonically increasing set
    classes = np.arange(0, n_classes*5, 5)
    for i in range(n_classes):
        y[y == i] = classes[i]

    X_train, _, y_train, _ = _build_train_test_data(X, y, datatype)

    knn_cu = cuKNN(n_neighbors=n_neighbors)
    knn_cu.fit(X_train, y_train)

    p = knn_cu.predict(X_train)

    assert array_equal(p.astype(np.int32), y_train)


@pytest.mark.parametrize("input_type", ["cudf", "numpy", "cupy"])
@pytest.mark.parametrize("output_type", ["cudf", "numpy", "cupy"])
def test_predict_multioutput(input_type, output_type):

    X = np.array([[0, 0, 1], [1, 0, 1]]).astype(np.float32)
    y = np.array([[15, 2], [5, 4]]).astype(np.int32)

    if input_type == "cudf":
        X = cudf.DataFrame.from_gpu_matrix(rmm.to_device(X))
        y = cudf.DataFrame.from_gpu_matrix(rmm.to_device(y))
    elif input_type == "cupy":
        X = cp.asarray(X)
        y = cp.asarray(y)

    knn_cu = cuKNN(n_neighbors=1, output_type=output_type)
    knn_cu.fit(X, y)

    p = knn_cu.predict(X)

    if output_type == "cudf":
        assert isinstance(p, cudf.DataFrame)
    elif output_type == "numpy":
        assert isinstance(p, np.ndarray)
    elif output_type == "cupy":
        assert isinstance(p, cp.core.core.ndarray)

    assert array_equal(p.astype(np.int32), y)


@pytest.mark.parametrize("input_type", ["cudf", "numpy", "cupy"])
@pytest.mark.parametrize("output_type", ["cudf", "numpy", "cupy"])
def test_predict_proba_multioutput(input_type, output_type):

    X = np.array([[0, 0, 1], [1, 0, 1]]).astype(np.float32)
    y = np.array([[15, 2], [5, 4]]).astype(np.int32)

    if input_type == "cudf":
        X = cudf.DataFrame.from_gpu_matrix(rmm.to_device(X))
        y = cudf.DataFrame.from_gpu_matrix(rmm.to_device(y))
    elif input_type == "cupy":
        X = cp.asarray(X)
        y = cp.asarray(y)

    expected = (np.array([[0., 1.], [1., 0.]]).astype(np.float32),
                np.array([[1., 0.], [0., 1.]]).astype(np.float32))

    knn_cu = cuKNN(n_neighbors=1, output_type=output_type)
    knn_cu.fit(X, y)

    p = knn_cu.predict_proba(X)

    assert isinstance(p, tuple)

    for i in p:
        if output_type == "cudf":
            assert isinstance(i, cudf.DataFrame)
        elif output_type == "numpy":
            assert isinstance(i, np.ndarray)
        elif output_type == "cupy":
            assert isinstance(i, cp.core.core.ndarray)

    assert array_equal(p[0].astype(np.float32), expected[0])
    assert array_equal(p[1].astype(np.float32), expected[1])<|MERGE_RESOLUTION|>--- conflicted
+++ resolved
@@ -82,16 +82,12 @@
     if datatype == "dataframe":
         assert isinstance(predictions, cudf.Series)
         assert array_equal(predictions.to_frame().astype(np.int32),
-                           y.astype(np.int32))
+                           y_test.astype(np.int32))
     else:
         assert isinstance(predictions, np.ndarray)
-<<<<<<< HEAD
-
-    assert array_equal(predictions.astype(np.int32), y_test.astype(np.int32))
-=======
+
         assert array_equal(predictions.astype(np.int32),
-                           y.astype(np.int32))
->>>>>>> 9fd8d93a
+                           y_test.astype(np.int32))
 
 
 @pytest.mark.parametrize("datatype", ["dataframe", "numpy"])
@@ -183,7 +179,7 @@
 
 
 @pytest.mark.parametrize("n_classes", [2, 5])
-@pytest.mark.parametrize("n_rows", [50, 100])
+@pytest.mark.parametrize("n_rows", [1000])
 @pytest.mark.parametrize("n_cols", [25, 50])
 @pytest.mark.parametrize("n_neighbors", [3, 5])
 @pytest.mark.parametrize("datatype", ["numpy", "dataframe"])
@@ -203,14 +199,22 @@
     for i in range(n_classes):
         y[y == i] = classes[i]
 
-    X_train, _, y_train, _ = _build_train_test_data(X, y, datatype)
-
-    knn_cu = cuKNN(n_neighbors=n_neighbors)
-    knn_cu.fit(X_train, y_train)
-
-    p = knn_cu.predict(X_train)
-
-    assert array_equal(p.astype(np.int32), y_train)
+    X_train, X_test, y_train, y_test = _build_train_test_data(X, y, datatype)
+
+    knn_cu = cuKNN(n_neighbors=n_neighbors)
+    knn_cu.fit(X_train, y_train)
+
+    p = knn_cu.predict(X_test)
+
+    if datatype == "dataframe":
+        assert isinstance(p, cudf.Series)
+        p = p.to_frame().as_gpu_matrix().copy_to_host().reshape(p.shape[0])
+        y_test = y_test.as_gpu_matrix().copy_to_host().reshape(y_test.shape[0])
+
+    print(str(p))
+    print(str(y_test))
+
+    assert array_equal(p.astype(np.int32), y_test.astype(np.int32))
 
 
 @pytest.mark.parametrize("input_type", ["cudf", "numpy", "cupy"])
